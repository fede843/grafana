--- conflicted
+++ resolved
@@ -3,7 +3,6 @@
 import (
 	"context"
 	"errors"
-	"fmt"
 	"math/rand"
 	"time"
 
@@ -13,11 +12,7 @@
 	"github.com/grafana/grafana/pkg/infra/log"
 	"github.com/grafana/grafana/pkg/infra/remotecache"
 	"github.com/grafana/grafana/pkg/infra/tracing"
-<<<<<<< HEAD
 	"github.com/grafana/grafana/pkg/setting"
-=======
-	"github.com/grafana/grafana/pkg/services/sqlstore/migrator"
->>>>>>> a595353d
 )
 
 type locker interface {
@@ -107,105 +102,6 @@
 	return nil
 }
 
-<<<<<<< HEAD
-=======
-func (sl *ServerLockService) acquireLock(ctx context.Context, serverLock *serverLock) (bool, error) {
-	ctx, span := sl.tracer.Start(ctx, "ServerLockService.acquireLock")
-	defer span.End()
-	var result bool
-
-	err := sl.SQLStore.WithDbSession(ctx, func(dbSession *db.Session) error {
-		newVersion := serverLock.Version + 1
-		sql := `UPDATE server_lock SET
-			version = ?,
-			last_execution = ?
-		WHERE
-			operation_uid = ? AND version = ?`
-
-		res, err := dbSession.Exec(sql, newVersion, time.Now().Unix(),
-			serverLock.OperationUID, serverLock.Version)
-		if err != nil {
-			return err
-		}
-
-		affected, err := res.RowsAffected()
-		result = affected == 1
-
-		return err
-	})
-
-	return result, err
-}
-
-func (sl *ServerLockService) getOrCreate(ctx context.Context, actionName string) (*serverLock, error) {
-	ctx, span := sl.tracer.Start(ctx, "ServerLockService.getOrCreate")
-	defer span.End()
-
-	var result *serverLock
-	err := sl.SQLStore.WithTransactionalDbSession(ctx, func(dbSession *db.Session) error {
-		sqlRes := &serverLock{}
-		has, err := dbSession.SQL("SELECT * FROM server_lock WHERE operation_uid = ?",
-			actionName).Get(sqlRes)
-		if err != nil {
-			return err
-		}
-
-		if has {
-			result = sqlRes
-			return nil
-		}
-
-		lockRow := &serverLock{
-			OperationUID:  actionName,
-			LastExecution: 0,
-		}
-
-		affected := int64(1)
-		rawSQL := `INSERT INTO server_lock (operation_uid, last_execution, version) VALUES (?, ?, ?)`
-		if sl.SQLStore.GetDBType() == migrator.Postgres {
-			rawSQL += ` RETURNING id`
-			var id int64
-			_, err := dbSession.SQL(rawSQL, lockRow.OperationUID, lockRow.LastExecution, 0).Get(&id)
-			if err != nil {
-				return err
-			}
-			lockRow.Id = id
-		} else {
-			res, err := dbSession.Exec(
-				rawSQL,
-				lockRow.OperationUID, lockRow.LastExecution, 0)
-			if err != nil {
-				return err
-			}
-			lastID, err := res.LastInsertId()
-			if err != nil {
-				fmt.Println("Error getting last insert id", err)
-				sl.log.FromContext(ctx).Error("Error getting last insert id", "actionName", actionName, "error", err)
-			}
-			lockRow.Id = lastID
-
-			affected, err = res.RowsAffected()
-			if err != nil {
-				sl.log.FromContext(ctx).Error("Error getting rows affected", "actionName", actionName, "error", err)
-			}
-		}
-
-		if affected != 1 || lockRow.Id == 0 {
-			// this means that there was no error but there is something not working correctly
-			sl.log.FromContext(ctx).Error("Expected rows affected to be 1 if there was no error",
-				"actionName", actionName,
-				"rowsAffected", affected,
-				"lockRow ID", lockRow.Id)
-		}
-
-		result = lockRow
-		return nil
-	})
-
-	return result, err
-}
-
->>>>>>> a595353d
 // LockExecuteAndRelease Creates the lock, executes the func, and then release the locks. The locking mechanism is
 // based on the UNIQUE constraint of the actionName in the database (column  operation_uid), so a new process can not insert
 // a new operation if already exists one. The parameter 'maxInterval' is a timeout safeguard, if the LastExecution in the
@@ -308,118 +204,7 @@
 	return time.Duration(rand.Int63n(int64(maxWait-minWait)) + int64(minWait))
 }
 
-<<<<<<< HEAD
 func isLockWithinInterval(lock *serverLock, maxInterval time.Duration) bool {
-=======
-// acquireForRelease will check if the lock is already on the database, if it is, will check with maxInterval if it is
-// timeouted. Returns nil error if the lock was acquired correctly
-func (sl *ServerLockService) acquireForRelease(ctx context.Context, actionName string, maxInterval time.Duration) error {
-	ctx, span := sl.tracer.Start(ctx, "ServerLockService.acquireForRelease")
-	defer span.End()
-
-	// getting the lock - as the action name has a Unique constraint, this will fail if the lock is already on the database
-	err := sl.SQLStore.WithTransactionalDbSession(ctx, func(dbSession *db.Session) error {
-		// we need to find if the lock is in the database
-		result := &serverLock{}
-		sqlRaw := `SELECT * FROM server_lock WHERE operation_uid = ?`
-		if sl.SQLStore.GetDBType() == migrator.MySQL || sl.SQLStore.GetDBType() == migrator.Postgres {
-			sqlRaw += ` FOR UPDATE`
-		}
-
-		has, err := dbSession.SQL(
-			sqlRaw,
-			actionName).Get(result)
-		if err != nil {
-			return err
-		}
-
-		ctxLogger := sl.log.FromContext(ctx)
-
-		if has {
-			if sl.isLockWithinInterval(result, maxInterval) {
-				return &ServerLockExistsError{actionName: actionName}
-			} else {
-				// lock has timed out, so we update the timestamp
-				result.LastExecution = time.Now().Unix()
-				res, err := dbSession.Exec("UPDATE server_lock SET last_execution = ? WHERE operation_uid = ?",
-					result.LastExecution, actionName)
-				if err != nil {
-					return err
-				}
-
-				affected, err := res.RowsAffected()
-				if err != nil {
-					ctxLogger.Error("Error getting rows affected", "actionName", actionName, "error", err)
-				}
-
-				if affected != 1 {
-					ctxLogger.Error("Expected rows affected to be 1 if there was no error", "actionName", actionName, "rowsAffected", affected)
-				}
-
-				return nil
-			}
-		} else {
-			// lock not found, creating it
-			res, err := dbSession.Exec(
-				"INSERT INTO server_lock (operation_uid, last_execution, version) VALUES (?, ?, ?)",
-				actionName, time.Now().Unix(), 0)
-			if err != nil {
-				return err
-			}
-
-			affected, err := res.RowsAffected()
-			if err != nil {
-				ctxLogger.Error("Error getting rows affected", "actionName", actionName, "error", err)
-			}
-
-			lastID, err := res.LastInsertId()
-			if err != nil {
-				ctxLogger.Error("Error getting last insert id", "actionName", actionName, "error", err)
-			}
-
-			if affected != 1 || lastID == 0 {
-				// this means that there was no error but there is something not working correctly
-				ctxLogger.Error("Expected rows affected to be 1 if there was no error",
-					"actionName", actionName,
-					"rowsAffected", affected,
-					"lastID", lastID)
-			}
-		}
-		return nil
-	})
-
-	return err
-}
-
-// releaseLock will delete the row at the database. This is only intended to be used within the scope of LockExecuteAndRelease
-// method, but not as to manually release a Lock
-func (sl *ServerLockService) releaseLock(ctx context.Context, actionName string) error {
-	ctx, span := sl.tracer.Start(ctx, "ServerLockService.releaseLock")
-	defer span.End()
-
-	err := sl.SQLStore.WithDbSession(ctx, func(dbSession *db.Session) error {
-		sql := `DELETE FROM server_lock WHERE operation_uid=? `
-
-		res, err := dbSession.Exec(sql, actionName)
-		if err != nil {
-			return err
-		}
-		affected, err := res.RowsAffected()
-		if err != nil {
-			sl.log.FromContext(ctx).Debug("Error getting rows affected", "actionName", actionName, "error", err)
-		}
-
-		if affected != 1 {
-			sl.log.FromContext(ctx).Debug("Error releasing lock", "actionName", actionName, "rowsAffected", affected)
-		}
-		return nil
-	})
-
-	return err
-}
-
-func (sl *ServerLockService) isLockWithinInterval(lock *serverLock, maxInterval time.Duration) bool {
->>>>>>> a595353d
 	if lock.LastExecution != 0 {
 		lastExecutionTime := time.Unix(lock.LastExecution, 0)
 		if time.Since(lastExecutionTime) < maxInterval {
