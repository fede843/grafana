package statscollector

import (
	"context"
	"fmt"
	"strings"
	"time"

	"github.com/prometheus/client_golang/prometheus"

	"github.com/grafana/grafana/pkg/infra/db"
	"github.com/grafana/grafana/pkg/infra/httpclient"
	"github.com/grafana/grafana/pkg/infra/log"
	"github.com/grafana/grafana/pkg/infra/metrics"
	"github.com/grafana/grafana/pkg/infra/usagestats"
<<<<<<< HEAD
=======
	"github.com/grafana/grafana/pkg/infra/usagestats/validator"
	"github.com/grafana/grafana/pkg/login/social"
>>>>>>> 10adb1ff
	"github.com/grafana/grafana/pkg/plugins"
	"github.com/grafana/grafana/pkg/registry"
	"github.com/grafana/grafana/pkg/services/alerting"
	"github.com/grafana/grafana/pkg/services/datasources"
	"github.com/grafana/grafana/pkg/services/featuremgmt"
	"github.com/grafana/grafana/pkg/services/stats"
	"github.com/grafana/grafana/pkg/setting"
)

type Service struct {
	cfg                *setting.Cfg
	sqlstore           db.DB
	plugins            plugins.Store
	usageStats         usagestats.Service
	validator          validator.Service
	statsService       stats.Service
	features           *featuremgmt.FeatureManager
	datasources        datasources.DataSourceService
	httpClientProvider httpclient.Provider
	alertStats         *alerting.Stats

	log log.Logger

	startTime                time.Time
	concurrentUserStatsCache memoConcurrentUserStats
	promFlavorCache          memoPrometheusFlavor
	usageStatProviders       []registry.ProvidesUsageStats
}

func ProvideService(
	us usagestats.Service,
	validator validator.Service,
	statsService stats.Service,
	cfg *setting.Cfg,
	store db.DB,
	alertStats *alerting.Stats,
	plugins plugins.Store,
	features *featuremgmt.FeatureManager,
	datasourceService datasources.DataSourceService,
	httpClientProvider httpclient.Provider,
) *Service {
	s := &Service{
		cfg:                cfg,
		sqlstore:           store,
		plugins:            plugins,
		usageStats:         us,
		validator:          validator,
		statsService:       statsService,
		features:           features,
		datasources:        datasourceService,
		httpClientProvider: httpClientProvider,
		alertStats:         alertStats,

		startTime: time.Now(),
		log:       log.New("infra.usagestats.collector"),
	}

	collectors := []usagestats.MetricsFunc{
		s.collectSystemStats,
		s.collectConcurrentUsers,
		s.collectDatasourceStats,
		s.collectDatasourceAccess,
		s.collectElasticStats,
		s.collectAlertStats,
		s.collectAlertNotifierStats,
		s.collectPrometheusFlavors,
		s.collectAdditionalMetrics,
	}
	for _, c := range collectors {
		us.RegisterMetricsFunc(c)
	}

	return s
}

// RegisterProviders is called only once - during Grafana start up
func (s *Service) RegisterProviders(usageStatProviders []registry.ProvidesUsageStats) {
	s.log.Info("registering usage stat providers", "usageStatsProvidersLen", len(usageStatProviders))
	s.usageStatProviders = usageStatProviders
}

func (s *Service) Run(ctx context.Context) error {
	s.updateTotalStats(ctx)
	updateStatsTicker := time.NewTicker(time.Minute * 30)
	defer updateStatsTicker.Stop()

	for {
		select {
		case <-updateStatsTicker.C:
			s.updateTotalStats(ctx)
		case <-ctx.Done():
			return ctx.Err()
		}
	}
}

func (s *Service) collectSystemStats(ctx context.Context) (map[string]interface{}, error) {
	m := map[string]interface{}{}

	statsQuery := stats.GetSystemStatsQuery{}
	if err := s.statsService.GetSystemStats(ctx, &statsQuery); err != nil {
		s.log.Error("Failed to get system stats", "error", err)
		return nil, err
	}

	m["stats.dashboards.count"] = statsQuery.Result.Dashboards
	m["stats.users.count"] = statsQuery.Result.Users
	m["stats.admins.count"] = statsQuery.Result.Admins
	m["stats.editors.count"] = statsQuery.Result.Editors
	m["stats.viewers.count"] = statsQuery.Result.Viewers
	m["stats.orgs.count"] = statsQuery.Result.Orgs
	m["stats.playlist.count"] = statsQuery.Result.Playlists
	m["stats.plugins.apps.count"] = s.appCount(ctx)
	m["stats.plugins.panels.count"] = s.panelCount(ctx)
	m["stats.plugins.datasources.count"] = s.dataSourceCount(ctx)
	m["stats.alerts.count"] = statsQuery.Result.Alerts
	m["stats.active_users.count"] = statsQuery.Result.ActiveUsers
	m["stats.active_admins.count"] = statsQuery.Result.ActiveAdmins
	m["stats.active_editors.count"] = statsQuery.Result.ActiveEditors
	m["stats.active_viewers.count"] = statsQuery.Result.ActiveViewers
	m["stats.active_sessions.count"] = statsQuery.Result.ActiveSessions
	m["stats.monthly_active_users.count"] = statsQuery.Result.MonthlyActiveUsers
	m["stats.daily_active_users.count"] = statsQuery.Result.DailyActiveUsers
	m["stats.daily_active_admins.count"] = statsQuery.Result.DailyActiveAdmins
	m["stats.daily_active_editors.count"] = statsQuery.Result.DailyActiveEditors
	m["stats.daily_active_viewers.count"] = statsQuery.Result.DailyActiveViewers
	m["stats.daily_active_sessions.count"] = statsQuery.Result.DailyActiveSessions
	m["stats.datasources.count"] = statsQuery.Result.Datasources
	m["stats.stars.count"] = statsQuery.Result.Stars
	m["stats.folders.count"] = statsQuery.Result.Folders
	m["stats.dashboard_permissions.count"] = statsQuery.Result.DashboardPermissions
	m["stats.folder_permissions.count"] = statsQuery.Result.FolderPermissions
	m["stats.provisioned_dashboards.count"] = statsQuery.Result.ProvisionedDashboards
	m["stats.snapshots.count"] = statsQuery.Result.Snapshots
	m["stats.teams.count"] = statsQuery.Result.Teams
	m["stats.total_auth_token.count"] = statsQuery.Result.AuthTokens
	m["stats.dashboard_versions.count"] = statsQuery.Result.DashboardVersions
	m["stats.annotations.count"] = statsQuery.Result.Annotations
	m["stats.alert_rules.count"] = statsQuery.Result.AlertRules
	m["stats.library_panels.count"] = statsQuery.Result.LibraryPanels
	m["stats.library_variables.count"] = statsQuery.Result.LibraryVariables
	m["stats.dashboards_viewers_can_edit.count"] = statsQuery.Result.DashboardsViewersCanEdit
	m["stats.dashboards_viewers_can_admin.count"] = statsQuery.Result.DashboardsViewersCanAdmin
	m["stats.folders_viewers_can_edit.count"] = statsQuery.Result.FoldersViewersCanEdit
	m["stats.folders_viewers_can_admin.count"] = statsQuery.Result.FoldersViewersCanAdmin
	m["stats.api_keys.count"] = statsQuery.Result.APIKeys
	m["stats.data_keys.count"] = statsQuery.Result.DataKeys
	m["stats.active_data_keys.count"] = statsQuery.Result.ActiveDataKeys
	m["stats.public_dashboards.count"] = statsQuery.Result.PublicDashboards

	ossEditionCount := 1
	enterpriseEditionCount := 0
	if s.cfg.IsEnterprise {
		enterpriseEditionCount = 1
		ossEditionCount = 0
	}
	m["stats.edition.oss.count"] = ossEditionCount
	m["stats.edition.enterprise.count"] = enterpriseEditionCount

	userCount := statsQuery.Result.Users
	avgAuthTokensPerUser := statsQuery.Result.AuthTokens
	if userCount != 0 {
		avgAuthTokensPerUser /= userCount
	}

	m["stats.avg_auth_token_per_user.count"] = avgAuthTokensPerUser
	m["stats.packaging."+s.cfg.Packaging+".count"] = 1
	m["stats.distributor."+s.cfg.ReportingDistributor+".count"] = 1

	m["stats.uptime"] = int64(time.Since(s.startTime).Seconds())

	featureUsageStats := s.features.GetUsageStats(ctx)
	for k, v := range featureUsageStats {
		m[k] = v
	}

	return m, nil
}

func (s *Service) collectAdditionalMetrics(ctx context.Context) (map[string]interface{}, error) {
	m := map[string]interface{}{}
	for _, usageStatProvider := range s.usageStatProviders {
		stats := usageStatProvider.GetUsageStats(ctx)
		for k, v := range stats {
			m[k] = v
		}
	}
	return m, nil
}

func (s *Service) collectAlertNotifierStats(ctx context.Context) (map[string]interface{}, error) {
	m := map[string]interface{}{}
	// get stats about alert notifier usage
	anStats := stats.GetAlertNotifierUsageStatsQuery{}
	if err := s.statsService.GetAlertNotifiersUsageStats(ctx, &anStats); err != nil {
		s.log.Error("Failed to get alert notification stats", "error", err)
		return nil, err
	}

	for _, stats := range anStats.Result {
		m["stats.alert_notifiers."+stats.Type+".count"] = stats.Count
	}
	return m, nil
}

func (s *Service) collectAlertStats(ctx context.Context) (map[string]interface{}, error) {
	alertingUsageStats, err := s.alertStats.QueryUsageStats(ctx)
	if err != nil {
		return nil, err
	}

	alertingOtherCount := 0
	m := map[string]interface{}{}
	for dsType, usageCount := range alertingUsageStats.DatasourceUsage {
		if s.shouldReportDataSource(ctx, dsType) {
			m[fmt.Sprintf("stats.alerting.ds.%s.count", dsType)] = usageCount
		} else {
			alertingOtherCount += usageCount
		}
	}

	m["stats.alerting.ds.other.count"] = alertingOtherCount

	return m, nil
}

func (s *Service) collectDatasourceStats(ctx context.Context) (map[string]interface{}, error) {
	m := map[string]interface{}{}
	dsStats := stats.GetDataSourceStatsQuery{}
	if err := s.statsService.GetDataSourceStats(ctx, &dsStats); err != nil {
		s.log.Error("Failed to get datasource stats", "error", err)
		return nil, err
	}

	// send counters for each data source
	// but ignore any custom data sources
	// as sending that name could be sensitive information
	dsOtherCount := 0
	for _, dsStat := range dsStats.Result {
<<<<<<< HEAD
		if s.shouldReportDataSource(ctx, dsStat.Type) {
=======
		if s.validator.ShouldBeReported(ctx, dsStat.Type) {
>>>>>>> 10adb1ff
			m["stats.ds."+dsStat.Type+".count"] = dsStat.Count
		} else {
			dsOtherCount += dsStat.Count
		}
	}
	m["stats.ds.other.count"] = dsOtherCount

	return m, nil
}

func (s *Service) collectElasticStats(ctx context.Context) (map[string]interface{}, error) {
	m := map[string]interface{}{}
	esDataSourcesQuery := datasources.GetDataSourcesByTypeQuery{Type: datasources.DS_ES}
	dataSources, err := s.datasources.GetDataSourcesByType(ctx, &esDataSourcesQuery)
	if err != nil {
		s.log.Error("Failed to get elasticsearch json data", "error", err)
		return nil, err
	}
	for _, data := range dataSources {
		esVersion, err := data.JsonData.Get("esVersion").String()
		if err != nil {
			continue
		}
		statName := fmt.Sprintf("stats.ds.elasticsearch.v%s.count", strings.ReplaceAll(esVersion, ".", "_"))

		count, _ := m[statName].(int64)

		m[statName] = count + 1
	}
	return m, nil
}

func (s *Service) collectDatasourceAccess(ctx context.Context) (map[string]interface{}, error) {
	m := map[string]interface{}{}

	// fetch datasource access stats
	dsAccessStats := stats.GetDataSourceAccessStatsQuery{}
	if err := s.statsService.GetDataSourceAccessStats(ctx, &dsAccessStats); err != nil {
		s.log.Error("Failed to get datasource access stats", "error", err)
		return nil, err
	}

	// send access counters for each data source
	// but ignore any custom data sources
	// as sending that name could be sensitive information
	dsAccessOtherCount := make(map[string]int64)
	for _, dsAccessStat := range dsAccessStats.Result {
		if dsAccessStat.Access == "" {
			continue
		}

		access := strings.ToLower(dsAccessStat.Access)

<<<<<<< HEAD
		if s.shouldReportDataSource(ctx, dsAccessStat.Type) {
=======
		if s.validator.ShouldBeReported(ctx, dsAccessStat.Type) {
>>>>>>> 10adb1ff
			m["stats.ds_access."+dsAccessStat.Type+"."+access+".count"] = dsAccessStat.Count
		} else {
			old := dsAccessOtherCount[access]
			dsAccessOtherCount[access] = old + dsAccessStat.Count
		}
	}

	for access, count := range dsAccessOtherCount {
		m["stats.ds_access.other."+access+".count"] = count
	}
	return m, nil
}

func (s *Service) updateTotalStats(ctx context.Context) bool {
	if !s.cfg.MetricsEndpointEnabled || s.cfg.MetricsEndpointDisableTotalStats {
		return false
	}

	statsQuery := stats.GetSystemStatsQuery{}
	if err := s.statsService.GetSystemStats(ctx, &statsQuery); err != nil {
		s.log.Error("Failed to get system stats", "error", err)
		return false
	}

	if statsQuery.Result == nil {
		s.log.Error("Cannot retrieve system stats")
		return false
	}

	metrics.MStatTotalDashboards.Set(float64(statsQuery.Result.Dashboards))
	metrics.MStatTotalFolders.Set(float64(statsQuery.Result.Folders))
	metrics.MStatTotalUsers.Set(float64(statsQuery.Result.Users))
	metrics.MStatTotalTeams.Set(float64(statsQuery.Result.Teams))
	metrics.MStatActiveUsers.Set(float64(statsQuery.Result.ActiveUsers))
	metrics.MStatTotalPlaylists.Set(float64(statsQuery.Result.Playlists))
	metrics.MStatTotalOrgs.Set(float64(statsQuery.Result.Orgs))
	metrics.StatsTotalViewers.Set(float64(statsQuery.Result.Viewers))
	metrics.StatsTotalActiveViewers.Set(float64(statsQuery.Result.ActiveViewers))
	metrics.StatsTotalEditors.Set(float64(statsQuery.Result.Editors))
	metrics.StatsTotalActiveEditors.Set(float64(statsQuery.Result.ActiveEditors))
	metrics.StatsTotalAdmins.Set(float64(statsQuery.Result.Admins))
	metrics.StatsTotalActiveAdmins.Set(float64(statsQuery.Result.ActiveAdmins))
	metrics.StatsTotalDashboardVersions.Set(float64(statsQuery.Result.DashboardVersions))
	metrics.StatsTotalAnnotations.Set(float64(statsQuery.Result.Annotations))
	metrics.StatsTotalAlertRules.Set(float64(statsQuery.Result.AlertRules))
	metrics.StatsTotalLibraryPanels.Set(float64(statsQuery.Result.LibraryPanels))
	metrics.StatsTotalLibraryVariables.Set(float64(statsQuery.Result.LibraryVariables))

	metrics.StatsTotalDataKeys.With(prometheus.Labels{"active": "true"}).Set(float64(statsQuery.Result.ActiveDataKeys))
	inactiveDataKeys := statsQuery.Result.DataKeys - statsQuery.Result.ActiveDataKeys
	metrics.StatsTotalDataKeys.With(prometheus.Labels{"active": "false"}).Set(float64(inactiveDataKeys))

	metrics.MStatTotalPublicDashboards.Set(float64(statsQuery.Result.PublicDashboards))

	dsStats := stats.GetDataSourceStatsQuery{}
	if err := s.statsService.GetDataSourceStats(ctx, &dsStats); err != nil {
		s.log.Error("Failed to get datasource stats", "error", err)
		return true
	}

	for _, dsStat := range dsStats.Result {
		metrics.StatsTotalDataSources.WithLabelValues(dsStat.Type).Set(float64(dsStat.Count))
	}
	return true
}

func (s *Service) appCount(ctx context.Context) int {
	return len(s.plugins.Plugins(ctx, plugins.App))
}

func (s *Service) panelCount(ctx context.Context) int {
	return len(s.plugins.Plugins(ctx, plugins.Panel))
}

func (s *Service) dataSourceCount(ctx context.Context) int {
	return len(s.plugins.Plugins(ctx, plugins.DataSource))
}

func (s *Service) shouldReportDataSource(ctx context.Context, pluginID string) bool {
	ds, exists := s.plugins.Plugin(ctx, pluginID)
	if !exists {
		return false
	}

	return ds.Signature.IsValid() || ds.Signature.IsInternal()
}<|MERGE_RESOLUTION|>--- conflicted
+++ resolved
@@ -13,14 +13,10 @@
 	"github.com/grafana/grafana/pkg/infra/log"
 	"github.com/grafana/grafana/pkg/infra/metrics"
 	"github.com/grafana/grafana/pkg/infra/usagestats"
-<<<<<<< HEAD
-=======
 	"github.com/grafana/grafana/pkg/infra/usagestats/validator"
 	"github.com/grafana/grafana/pkg/login/social"
->>>>>>> 10adb1ff
 	"github.com/grafana/grafana/pkg/plugins"
 	"github.com/grafana/grafana/pkg/registry"
-	"github.com/grafana/grafana/pkg/services/alerting"
 	"github.com/grafana/grafana/pkg/services/datasources"
 	"github.com/grafana/grafana/pkg/services/featuremgmt"
 	"github.com/grafana/grafana/pkg/services/stats"
@@ -37,7 +33,6 @@
 	features           *featuremgmt.FeatureManager
 	datasources        datasources.DataSourceService
 	httpClientProvider httpclient.Provider
-	alertStats         *alerting.Stats
 
 	log log.Logger
 
@@ -53,7 +48,7 @@
 	statsService stats.Service,
 	cfg *setting.Cfg,
 	store db.DB,
-	alertStats *alerting.Stats,
+	social social.Service,
 	plugins plugins.Store,
 	features *featuremgmt.FeatureManager,
 	datasourceService datasources.DataSourceService,
@@ -69,7 +64,6 @@
 		features:           features,
 		datasources:        datasourceService,
 		httpClientProvider: httpClientProvider,
-		alertStats:         alertStats,
 
 		startTime: time.Now(),
 		log:       log.New("infra.usagestats.collector"),
@@ -81,7 +75,6 @@
 		s.collectDatasourceStats,
 		s.collectDatasourceAccess,
 		s.collectElasticStats,
-		s.collectAlertStats,
 		s.collectAlertNotifierStats,
 		s.collectPrometheusFlavors,
 		s.collectAdditionalMetrics,
@@ -223,27 +216,6 @@
 	return m, nil
 }
 
-func (s *Service) collectAlertStats(ctx context.Context) (map[string]interface{}, error) {
-	alertingUsageStats, err := s.alertStats.QueryUsageStats(ctx)
-	if err != nil {
-		return nil, err
-	}
-
-	alertingOtherCount := 0
-	m := map[string]interface{}{}
-	for dsType, usageCount := range alertingUsageStats.DatasourceUsage {
-		if s.shouldReportDataSource(ctx, dsType) {
-			m[fmt.Sprintf("stats.alerting.ds.%s.count", dsType)] = usageCount
-		} else {
-			alertingOtherCount += usageCount
-		}
-	}
-
-	m["stats.alerting.ds.other.count"] = alertingOtherCount
-
-	return m, nil
-}
-
 func (s *Service) collectDatasourceStats(ctx context.Context) (map[string]interface{}, error) {
 	m := map[string]interface{}{}
 	dsStats := stats.GetDataSourceStatsQuery{}
@@ -257,11 +229,7 @@
 	// as sending that name could be sensitive information
 	dsOtherCount := 0
 	for _, dsStat := range dsStats.Result {
-<<<<<<< HEAD
-		if s.shouldReportDataSource(ctx, dsStat.Type) {
-=======
 		if s.validator.ShouldBeReported(ctx, dsStat.Type) {
->>>>>>> 10adb1ff
 			m["stats.ds."+dsStat.Type+".count"] = dsStat.Count
 		} else {
 			dsOtherCount += dsStat.Count
@@ -315,11 +283,7 @@
 
 		access := strings.ToLower(dsAccessStat.Access)
 
-<<<<<<< HEAD
-		if s.shouldReportDataSource(ctx, dsAccessStat.Type) {
-=======
 		if s.validator.ShouldBeReported(ctx, dsAccessStat.Type) {
->>>>>>> 10adb1ff
 			m["stats.ds_access."+dsAccessStat.Type+"."+access+".count"] = dsAccessStat.Count
 		} else {
 			old := dsAccessOtherCount[access]
