package expr

import (
	"embed"
	"fmt"
	"strings"

	"github.com/grafana/grafana-plugin-sdk-go/data/utils/jsoniter"
	data "github.com/grafana/grafana-plugin-sdk-go/experimental/apis/data/v0alpha1"

	"github.com/grafana/grafana/pkg/expr/classic"
	"github.com/grafana/grafana/pkg/expr/mathexp"
	"github.com/grafana/grafana/pkg/services/featuremgmt"
	"github.com/grafana/grafana/pkg/tsdb/legacydata"
)

// Once we are comfortable with the parsing logic, this struct will
// be merged/replace the existing Query struct in grafana/pkg/expr/transform.go
type ExpressionQuery struct {
	GraphID   int64     `json:"id,omitempty"`
	RefID     string    `json:"refId"`
	QueryType QueryType `json:"type"`

	// The typed query parameters
	Properties any `json:"properties"`

	// Hidden in debug JSON
	Command Command `json:"-"`
}

// ID is used to identify nodes in the directed graph
func (q ExpressionQuery) ID() int64 {
	return q.GraphID
}

type ExpressionQueryReader struct {
	features featuremgmt.FeatureToggles
}

func NewExpressionQueryReader(features featuremgmt.FeatureToggles) *ExpressionQueryReader {
	return &ExpressionQueryReader{
		features: features,
	}
}

// nolint:gocyclo
func (h *ExpressionQueryReader) ReadQuery(
	// Properties that have been parsed off the same node
<<<<<<< HEAD
	common data.CommonQueryProperties,
=======
	common data.DataQuery,
>>>>>>> d82f3be6
	// An iterator with context for the full node (include common values)
	iter *jsoniter.Iterator,
) (eq ExpressionQuery, err error) {
	referenceVar := ""
	eq.RefID = common.RefID
	eq.QueryType = QueryType(common.GetString("type"))
	if eq.QueryType == "" {
		return eq, fmt.Errorf("missing type")
	}
	switch eq.QueryType {
	case QueryTypeMath:
		q := &MathQuery{}
		err = iter.ReadVal(q)
		if err == nil {
			eq.Command, err = NewMathCommand(common.RefID, q.Expression)
			eq.Properties = q
		}

	case QueryTypeReduce:
		var mapper mathexp.ReduceMapper = nil
		q := &ReduceQuery{}
		err = iter.ReadVal(q)
		if err == nil {
			referenceVar, err = getReferenceVar(q.Expression, common.RefID)
			eq.Properties = q
		}
		if err == nil && q.Settings != nil {
			switch q.Settings.Mode {
			case ReduceModeDrop:
				mapper = mathexp.DropNonNumber{}
			case ReduceModeReplace:
				if q.Settings.ReplaceWithValue == nil {
					err = fmt.Errorf("setting replaceWithValue must be specified when mode is '%s'", q.Settings.Mode)
				}
				mapper = mathexp.ReplaceNonNumberWithValue{Value: *q.Settings.ReplaceWithValue}
			default:
				err = fmt.Errorf("unsupported reduce mode")
			}
		}
		if err == nil {
			eq.Properties = q
			eq.Command, err = NewReduceCommand(common.RefID,
				q.Reducer, referenceVar, mapper)
		}

	case QueryTypeResample:
		q := &ResampleQuery{}
		err = iter.ReadVal(q)
		if err == nil && common.TimeRange == nil {
			err = fmt.Errorf("missing time range in query")
		}
		if err == nil {
			referenceVar, err = getReferenceVar(q.Expression, common.RefID)
		}
		if err == nil {
			tr := legacydata.NewDataTimeRange(common.TimeRange.From, common.TimeRange.To)
			eq.Properties = q
			eq.Command, err = NewResampleCommand(common.RefID,
				q.Window,
				referenceVar,
				q.Downsampler,
				q.Upsampler,
				AbsoluteTimeRange{
					From: tr.GetFromAsTimeUTC(),
					To:   tr.GetToAsTimeUTC(),
<<<<<<< HEAD
				})
=======
				},
			)
>>>>>>> d82f3be6
		}

	case QueryTypeClassic:
		q := &ClassicQuery{}
		err = iter.ReadVal(q)
		if err == nil {
			eq.Properties = q
			eq.Command, err = classic.NewConditionCmd(common.RefID, q.Conditions)
		}

	case QueryTypeSQL:
		q := &SQLExpression{}
		err = iter.ReadVal(q)
		if err == nil {
			eq.Properties = q
			eq.Command, err = NewSQLCommand(common.RefID, q.Expression)
		}

	case QueryTypeThreshold:
		q := &ThresholdQuery{}
		err = iter.ReadVal(q)
		if err == nil {
			referenceVar, err = getReferenceVar(q.Expression, common.RefID)
		}
		if err == nil {
			// we only support one condition for now, we might want to turn this in to "OR" expressions later
			if len(q.Conditions) != 1 {
				return eq, fmt.Errorf("threshold expression requires exactly one condition")
			}
			firstCondition := q.Conditions[0]

			threshold, err := NewThresholdCommand(common.RefID, referenceVar, firstCondition.Evaluator.Type, firstCondition.Evaluator.Params)
			if err != nil {
				return eq, fmt.Errorf("invalid condition: %w", err)
			}
			eq.Command = threshold
			eq.Properties = q

			if firstCondition.UnloadEvaluator != nil && h.features.IsEnabledGlobally(featuremgmt.FlagRecoveryThreshold) {
				unloading, err := NewThresholdCommand(common.RefID, referenceVar, firstCondition.UnloadEvaluator.Type, firstCondition.UnloadEvaluator.Params)
				unloading.Invert = true
				if err != nil {
					return eq, fmt.Errorf("invalid unloadCondition: %w", err)
				}
				var d Fingerprints
				if firstCondition.LoadedDimensions != nil {
					d, err = FingerprintsFromFrame(firstCondition.LoadedDimensions)
					if err != nil {
						return eq, fmt.Errorf("failed to parse loaded dimensions: %w", err)
					}
				}
				eq.Command, err = NewHysteresisCommand(common.RefID, referenceVar, *threshold, *unloading, d)
				if err != nil {
					return eq, err
				}
			}
		}

	default:
		err = fmt.Errorf("unknown query type (%s)", common.QueryType)
	}
	return eq, err
}

//go:embed query.types.json
var f embed.FS

func (h *ExpressionQueryReader) QueryTypeDefinitionListJSON() ([]byte, error) {
	return f.ReadFile("query.types.json")
}

func getReferenceVar(exp string, refId string) (string, error) {
	exp = strings.TrimPrefix(exp, "$")
	if exp == "" {
		return "", fmt.Errorf("no variable specified to reference for refId %v", refId)
	}
	return exp, nil
}<|MERGE_RESOLUTION|>--- conflicted
+++ resolved
@@ -46,11 +46,7 @@
 // nolint:gocyclo
 func (h *ExpressionQueryReader) ReadQuery(
 	// Properties that have been parsed off the same node
-<<<<<<< HEAD
-	common data.CommonQueryProperties,
-=======
 	common data.DataQuery,
->>>>>>> d82f3be6
 	// An iterator with context for the full node (include common values)
 	iter *jsoniter.Iterator,
 ) (eq ExpressionQuery, err error) {
@@ -116,12 +112,8 @@
 				AbsoluteTimeRange{
 					From: tr.GetFromAsTimeUTC(),
 					To:   tr.GetToAsTimeUTC(),
-<<<<<<< HEAD
-				})
-=======
 				},
 			)
->>>>>>> d82f3be6
 		}
 
 	case QueryTypeClassic:
