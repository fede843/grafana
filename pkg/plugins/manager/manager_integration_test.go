--- conflicted
+++ resolved
@@ -121,17 +121,12 @@
 	l := loader.ProvideService(pCfg, lic, signature.NewUnsignedAuthorizer(pCfg),
 		reg, provider.ProvideService(coreRegistry), process.ProvideService(reg), fakes.NewFakeRoleRegistry(),
 		cdn, assetpath.ProvideService(cdn))
-<<<<<<< HEAD
-	ps := store.ProvideService(cfg, pCfg, reg, l)
-=======
 	srcs := sources.ProvideService(cfg, pCfg)
-	ps, err := store.ProvideService(reg, srcs, l)
-	require.NoError(t, err)
->>>>>>> 89569be3
-
+	ps := store.ProvideService(reg, srcs, l)
 	ctx := context.Background()
 	err = ps.Run(ctx)
 	require.NoError(t, err)
+
 	verifyCorePluginCatalogue(t, ctx, ps)
 	verifyBundledPlugins(t, ctx, ps, reg)
 	verifyPluginStaticRoutes(t, ctx, ps, reg)
