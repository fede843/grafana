package manager

import (
	"context"
	"errors"
	"path/filepath"
	"sync"
	"time"

	"github.com/grafana/grafana/pkg/infra/log"
	"github.com/grafana/grafana/pkg/models"
	"github.com/grafana/grafana/pkg/plugins"
	"github.com/grafana/grafana/pkg/plugins/backendplugin"
	"github.com/grafana/grafana/pkg/plugins/config"
	"github.com/grafana/grafana/pkg/plugins/manager/installer"
	"github.com/grafana/grafana/pkg/plugins/manager/loader"
	"github.com/grafana/grafana/pkg/plugins/manager/registry"
	"github.com/grafana/grafana/pkg/plugins/signature"
	"github.com/grafana/grafana/pkg/setting"
)

const (
	grafanaComURL = "https://grafana.com/api/plugins"
)

var _ plugins.Client = (*PluginManager)(nil)
var _ plugins.Store = (*PluginManager)(nil)
var _ plugins.StaticRouteResolver = (*PluginManager)(nil)
var _ plugins.RendererManager = (*PluginManager)(nil)
<<<<<<< HEAD
var _ plugins.ErrorResolver = (*PluginManager)(nil)
=======
var _ plugins.SecretsPluginManager = (*PluginManager)(nil)
>>>>>>> be391fc8

type PluginManager struct {
	cfg             *config.Cfg
	pluginRegistry  registry.Service
	pluginInstaller installer.Service
	pluginLoader    loader.Service
	pluginsMu       sync.RWMutex
	pluginSources   []PluginSource
	log             log.Logger

	signatureValidator signature.Validator
	errs               map[string]*signature.Error
}

type PluginSource struct {
	Class plugins.Class
	Paths []string
}

func ProvideService(grafanaCfg *setting.Cfg, pluginRegistry registry.Service, license models.Licensing, authorizer signature.PluginLoaderAuthorizer,
	backendProvider plugins.BackendFactoryProvider) (*PluginManager, error) {
	cfg := config.FromGrafanaCfg(grafanaCfg)
	signatureValidator := signature.NewValidator(authorizer)
	pm := New(cfg, pluginRegistry, []PluginSource{
		{Class: plugins.Core, Paths: corePluginPaths(grafanaCfg)},
		{Class: plugins.Bundled, Paths: []string{grafanaCfg.BundledPluginsPath}},
		{Class: plugins.External, Paths: append([]string{grafanaCfg.PluginsPath}, pluginSettingPaths(grafanaCfg)...)},
	}, loader.New(cfg, license, signatureValidator, backendProvider), signatureValidator)
	if err := pm.Init(); err != nil {
		return nil, err
	}
	return pm, nil
}

func New(cfg *config.Cfg, pluginRegistry registry.Service, pluginSources []PluginSource, pluginLoader loader.Service,
	signatureValidator signature.Validator) *PluginManager {
	return &PluginManager{
		cfg:                cfg,
		pluginLoader:       pluginLoader,
		pluginSources:      pluginSources,
		pluginRegistry:     pluginRegistry,
		signatureValidator: signatureValidator,
		errs:               make(map[string]*signature.Error),
		log:                log.New("plugin.manager"),
		pluginInstaller:    installer.New(false, cfg.BuildVersion, newInstallerLogger("plugin.installer", true)),
	}
}

func (m *PluginManager) Init() error {
	for _, ps := range m.pluginSources {
		err := m.loadPlugins(context.Background(), ps.Class, ps.Paths...)
		if err != nil {
			return err
		}
	}

	return nil
}

func (m *PluginManager) Run(ctx context.Context) error {
	<-ctx.Done()
	m.shutdown(ctx)
	return ctx.Err()
}

func (m *PluginManager) loadPlugins(ctx context.Context, class plugins.Class, paths ...string) error {
	if len(paths) == 0 {
		return nil
	}

	var pluginPaths []string
	for _, p := range paths {
		if p != "" {
			pluginPaths = append(pluginPaths, p)
		}
	}

	loadedPlugins, err := m.pluginLoader.Load(ctx, class, pluginPaths, m.registeredPlugins(ctx))
	if err != nil {
		m.log.Error("Could not load plugins", "paths", pluginPaths, "err", err)
		return err
	}

	for _, p := range loadedPlugins {
		if err := m.registerAndStart(context.Background(), p); err != nil {
			m.log.Error("Could not start plugin", "pluginId", p.ID, "err", err)
		}
	}

	return nil
}

func (m *PluginManager) Renderer() *plugins.Plugin {
	for _, p := range m.availablePlugins(context.TODO()) {
		if p.IsRenderer() {
			return p
		}
	}

	return nil
}

func (m *PluginManager) SecretsManager() *plugins.Plugin {
	for _, p := range m.availablePlugins(context.TODO()) {
		if p.IsSecretsManager() {
			return p
		}
	}

	return nil
}

func (m *PluginManager) Routes() []*plugins.StaticRoute {
	staticRoutes := make([]*plugins.StaticRoute, 0)

	for _, p := range m.availablePlugins(context.TODO()) {
		if p.StaticRoute() != nil {
			staticRoutes = append(staticRoutes, p.StaticRoute())
		}
	}
	return staticRoutes
}

func (m *PluginManager) registerAndStart(ctx context.Context, p *plugins.Plugin) error {
	if err := m.pluginRegistry.Add(ctx, p); err != nil {
		return err
	}

	if !p.IsCorePlugin() {
		m.log.Info("Plugin registered", "pluginId", p.ID)
	}

	return m.start(ctx, p)
}

func (m *PluginManager) unregisterAndStop(ctx context.Context, p *plugins.Plugin) error {
	m.log.Debug("Stopping plugin process", "pluginId", p.ID)
	m.pluginsMu.Lock()
	defer m.pluginsMu.Unlock()

	if err := p.Decommission(); err != nil {
		return err
	}

	if err := p.Stop(ctx); err != nil {
		return err
	}

	if err := m.pluginRegistry.Remove(ctx, p.ID); err != nil {
		return err
	}

	m.log.Debug("Plugin unregistered", "pluginId", p.ID)
	return nil
}

// start starts a backend plugin process
func (m *PluginManager) start(ctx context.Context, p *plugins.Plugin) error {
	if !p.IsManaged() || !p.Backend || p.SignatureError != nil {
		return nil
	}

	if _, exists := m.pluginRegistry.Plugin(ctx, p.ID); !exists {
		return backendplugin.ErrPluginNotRegistered
	}

	if p.IsCorePlugin() {
		return nil
	}

	if err := m.startPluginAndRestartKilledProcesses(ctx, p); err != nil {
		return err
	}

	p.Logger().Debug("Successfully started backend plugin process")

	return nil
}

func (m *PluginManager) startPluginAndRestartKilledProcesses(ctx context.Context, p *plugins.Plugin) error {
	if err := p.Start(ctx); err != nil {
		return err
	}

	go func(ctx context.Context, p *plugins.Plugin) {
		if err := m.restartKilledProcess(ctx, p); err != nil {
			p.Logger().Error("Attempt to restart killed plugin process failed", "error", err)
		}
	}(ctx, p)

	return nil
}

func (m *PluginManager) restartKilledProcess(ctx context.Context, p *plugins.Plugin) error {
	ticker := time.NewTicker(time.Second * 1)

	for {
		select {
		case <-ctx.Done():
			if err := ctx.Err(); err != nil && !errors.Is(err, context.Canceled) {
				return err
			}
			return nil
		case <-ticker.C:
			if p.IsDecommissioned() {
				p.Logger().Debug("Plugin decommissioned")
				return nil
			}

			if !p.Exited() {
				continue
			}

			if err := p.CalculateSignature(); err != nil {
				p.Logger().Error("Failed to re-calculate plugin signature", "error", err)
				if err = p.Stop(ctx); err != nil {
					p.Logger().Error("Failed to stop plugin", "error", err)
					return m.unregisterAndStop(ctx, p)
				}
			}

			signingError := m.signatureValidator.Validate(signature.Args{
				PluginID:        p.ID,
				SignatureStatus: p.Signature,
				IsExternal:      p.IsExternalPlugin(),
			})
			if signingError != nil {
				p.Logger().Warn("Skipping restarting plugin due to problem with signature",
					"pluginID", p.ID, "status", signingError.SignatureStatus)
				p.SignatureError = signingError
				m.pluginsMu.Lock()
				m.errs[p.ID] = signingError
				m.pluginsMu.Unlock()
				// skip plugin so it will not be restarted
				return nil
			}

			// clear plugin error if a pre-existing error has since been resolved
			m.pluginsMu.Lock()
			delete(m.errs, p.ID)
			m.pluginsMu.Unlock()

			p.Logger().Debug("Restarting plugin")
			if err := p.Start(ctx); err != nil {
				p.Logger().Error("Failed to restart plugin", "error", err)
				continue
			}
			p.Logger().Debug("Plugin restarted")
		}
	}
}

func (m *PluginManager) PluginErrors(ctx context.Context) []plugins.Error {
	errs := make([]plugins.Error, 0)
	for _, err := range m.pluginLoader.Errors(ctx) {
		// if collision, prefer manager tracked error
		if _, exists := m.errs[err.PluginID]; exists {
			continue
		}

		errs = append(errs, plugins.Error{
			PluginID:  err.PluginID,
			ErrorCode: err.ErrorCode,
		})
	}

	for _, err := range m.errs {
		errs = append(errs, plugins.Error{
			PluginID:  err.PluginID,
			ErrorCode: err.AsErrorCode(),
		})
	}

	return errs
}

// shutdown stops all backend plugin processes
func (m *PluginManager) shutdown(ctx context.Context) {
	var wg sync.WaitGroup
	for _, p := range m.availablePlugins(ctx) {
		wg.Add(1)
		go func(p backendplugin.Plugin, ctx context.Context) {
			defer wg.Done()
			p.Logger().Debug("Stopping plugin")
			if err := p.Stop(ctx); err != nil {
				p.Logger().Error("Failed to stop plugin", "error", err)
			}
			p.Logger().Debug("Plugin stopped")
		}(p, ctx)
	}
	wg.Wait()
}

// corePluginPaths provides a list of the Core plugin paths which need to be scanned on init()
func corePluginPaths(cfg *setting.Cfg) []string {
	datasourcePaths := filepath.Join(cfg.StaticRootPath, "app/plugins/datasource")
	panelsPath := filepath.Join(cfg.StaticRootPath, "app/plugins/panel")

	return []string{datasourcePaths, panelsPath}
}

// pluginSettingPaths provides a plugin paths defined in cfg.PluginSettings which need to be scanned on init()
func pluginSettingPaths(cfg *setting.Cfg) []string {
	var pluginSettingDirs []string
	for _, settings := range cfg.PluginSettings {
		path, exists := settings["path"]
		if !exists || path == "" {
			continue
		}
		pluginSettingDirs = append(pluginSettingDirs, path)
	}

	return pluginSettingDirs
}<|MERGE_RESOLUTION|>--- conflicted
+++ resolved
@@ -27,11 +27,8 @@
 var _ plugins.Store = (*PluginManager)(nil)
 var _ plugins.StaticRouteResolver = (*PluginManager)(nil)
 var _ plugins.RendererManager = (*PluginManager)(nil)
-<<<<<<< HEAD
+var _ plugins.SecretsPluginManager = (*PluginManager)(nil)
 var _ plugins.ErrorResolver = (*PluginManager)(nil)
-=======
-var _ plugins.SecretsPluginManager = (*PluginManager)(nil)
->>>>>>> be391fc8
 
 type PluginManager struct {
 	cfg             *config.Cfg
