--- conflicted
+++ resolved
@@ -34,105 +34,50 @@
 	})
 }
 
-<<<<<<< HEAD
 func saveDashboard(sess *DBSession, cmd *m.SaveDashboardCommand) error {
 	dash := cmd.GetDashboardModel()
 
-	// try get existing dashboard
-	var existing m.Dashboard
-
-	if dash.Id != 0 {
-		dashWithIdExists, err := sess.Where("id=? AND org_id=?", dash.Id, dash.OrgId).Get(&existing)
+	if err := getExistingDashboardForUpdate(sess, dash, cmd); err != nil {
+		return err
+	}
+
+	var existingByTitleAndFolder m.Dashboard
+
+	dashWithTitleAndFolderExists, err := sess.Where("org_id=? AND slug=? AND (is_folder=? OR folder_id=?)", dash.OrgId, dash.Slug, dialect.BooleanStr(true), dash.FolderId).Get(&existingByTitleAndFolder)
+	if err != nil {
+		return err
+	}
+
+	if dashWithTitleAndFolderExists {
+		if dash.Id != existingByTitleAndFolder.Id {
+			if existingByTitleAndFolder.IsFolder && !cmd.IsFolder {
+				return m.ErrDashboardWithSameNameAsFolder
+			}
+
+			if !existingByTitleAndFolder.IsFolder && cmd.IsFolder {
+				return m.ErrDashboardFolderWithSameNameAsDashboard
+			}
+
+			if cmd.Overwrite {
+				dash.Id = existingByTitleAndFolder.Id
+				dash.Version = existingByTitleAndFolder.Version
+
+				if dash.Uid == "" {
+					dash.Uid = existingByTitleAndFolder.Uid
+				}
+			} else {
+				return m.ErrDashboardWithSameNameInFolderExists
+			}
+		}
+	}
+
+	if dash.Uid == "" {
+		uid, err := generateNewDashboardUid(sess, dash.OrgId)
 		if err != nil {
 			return err
 		}
-		if !dashWithIdExists {
-			return m.ErrDashboardNotFound
-=======
-		if err := getExistingDashboardForUpdate(sess, dash, cmd); err != nil {
-			return err
-		}
-
-		var existingByTitleAndFolder m.Dashboard
-
-		dashWithTitleAndFolderExists, err := sess.Where("org_id=? AND slug=? AND (is_folder=? OR folder_id=?)", dash.OrgId, dash.Slug, dialect.BooleanStr(true), dash.FolderId).Get(&existingByTitleAndFolder)
-		if err != nil {
-			return err
-		}
-
-		if dashWithTitleAndFolderExists {
-			if dash.Id != existingByTitleAndFolder.Id {
-				if existingByTitleAndFolder.IsFolder && !cmd.IsFolder {
-					return m.ErrDashboardWithSameNameAsFolder
-				}
-
-				if !existingByTitleAndFolder.IsFolder && cmd.IsFolder {
-					return m.ErrDashboardFolderWithSameNameAsDashboard
-				}
-
-				if cmd.Overwrite {
-					dash.Id = existingByTitleAndFolder.Id
-					dash.Version = existingByTitleAndFolder.Version
-
-					if dash.Uid == "" {
-						dash.Uid = existingByTitleAndFolder.Uid
-					}
-				} else {
-					return m.ErrDashboardWithSameNameInFolderExists
-				}
-			}
->>>>>>> 0e8377a9
-		}
-
-		// check for is someone else has written in between
-		if dash.Version != existing.Version {
-			if cmd.Overwrite {
-				dash.Version = existing.Version
-			} else {
-				return m.ErrDashboardVersionMismatch
-			}
-		}
-
-<<<<<<< HEAD
-		// do not allow plugin dashboard updates without overwrite flag
-		if existing.PluginId != "" && cmd.Overwrite == false {
-			return m.UpdatePluginDashboardError{PluginId: existing.PluginId}
-		}
-	} else if dash.Uid != "" {
-		var sameUid m.Dashboard
-		sameUidExists, err := sess.Where("org_id=? AND uid=?", dash.OrgId, dash.Uid).Get(&sameUid)
-		if err != nil {
-			return err
-		}
-
-		if sameUidExists {
-			// another dashboard with same uid
-			if dash.Id != sameUid.Id {
-				if cmd.Overwrite {
-					dash.Id = sameUid.Id
-					dash.Version = sameUid.Version
-				} else {
-					return m.ErrDashboardWithSameUIDExists
-				}
-			}
-		}
-	}
-
-	if dash.Uid == "" {
-		uid, err := generateNewDashboardUid(sess, dash.OrgId)
-=======
-		err = setHasAcl(sess, dash)
->>>>>>> 0e8377a9
-		if err != nil {
-			return err
-		}
 		dash.Uid = uid
 		dash.Data.Set("uid", uid)
-	}
-
-	err := guaranteeDashboardNameIsUniqueInFolder(sess, dash)
-	if err != nil {
-		return err
 	}
 
 	err = setHasAcl(sess, dash)
