package definitions

import (
	"fmt"

	"github.com/grafana/grafana/pkg/components/simplejson"
	"github.com/grafana/grafana/pkg/services/ngalert/notifier/channels"
)

// swagger:route GET /api/v1/provisioning/contact-points provisioning stable RouteGetContactpoints
//
// Get all the contact points.
//
//     Responses:
//       200: ContactPoints

// swagger:route POST /api/v1/provisioning/contact-points provisioning stable RoutePostContactpoints
//
// Create a contact point.
//
//     Consumes:
//     - application/json
//
//     Responses:
//       202: EmbeddedContactPoint
//       400: ValidationError

// swagger:route PUT /api/v1/provisioning/contact-points/{UID} provisioning stable RoutePutContactpoint
//
// Update an existing contact point.
//
//     Consumes:
//     - application/json
//
//     Responses:
//       202: Ack
//       400: ValidationError

// swagger:route DELETE /api/v1/provisioning/contact-points/{UID} provisioning stable RouteDeleteContactpoints
//
// Delete a contact point.
//
//     Consumes:
//     - application/json
//
//     Responses:
//       204: description: The contact point was deleted successfully.

// swagger:parameters RoutePutContactpoint RouteDeleteContactpoints
type ContactPointUIDReference struct {
<<<<<<< HEAD
	// UID should be the contact point unique identifier
=======
	// UID is the contact point unique identifier
>>>>>>> 0ab0fe9d
	// in:path
	UID string
}

// swagger:parameters RoutePostContactpoints RoutePutContactpoint
type ContactPointPayload struct {
	// in:body
	Body EmbeddedContactPoint
}

// swagger:model
type ContactPoints []EmbeddedContactPoint

// EmbeddedContactPoint is the contact point type that is used
// by grafanas embedded alertmanager implementation.
// swagger:model
type EmbeddedContactPoint struct {
	// UID is the unique identifier of the contact point. The UID can be
	// set by the user.
	// example: my_external_reference
	UID string `json:"uid"`
	// Name is used as grouping key in the UI. Contact points with the
	// same name will be grouped in the UI.
	// example: webhook_1
	Name string `json:"name" binding:"required"`
	// required: true
	// example: webhook
	// enum: alertmanager, dingding, discord, email, googlechat, kafka, line, opsgenie, pagerduty, pushover, sensugo, slack, teams, telegram, threema, victorops, webhook, wecom
	Type string `json:"type" binding:"required"`
	// required: true
	Settings *simplejson.Json `json:"settings" binding:"required"`
	// example: false
	DisableResolveMessage bool `json:"disableResolveMessage"`
	// readonly: true
	Provenance string `json:"provenance,omitempty"`
}

const RedactedValue = "[REDACTED]"

func (e *EmbeddedContactPoint) Valid(decryptFunc channels.GetDecryptedValueFn) error {
	if e.Type == "" {
		return fmt.Errorf("type should not be an empty string")
	}
	if e.Settings == nil {
		return fmt.Errorf("settings should not be empty")
	}
	factory, exists := channels.Factory(e.Type)
	if !exists {
		return fmt.Errorf("unknown type '%s'", e.Type)
	}
	cfg, _ := channels.NewFactoryConfig(&channels.NotificationChannelConfig{
		Settings: e.Settings,
		Type:     e.Type,
	}, nil, decryptFunc, nil, nil)
	if _, err := factory(cfg); err != nil {
		return err
	}
	return nil
}

func (e *EmbeddedContactPoint) SecretKeys() ([]string, error) {
	switch e.Type {
	case "alertmanager":
		return []string{"basicAuthPassword"}, nil
	case "dingding":
		return []string{}, nil
	case "discord":
		return []string{}, nil
	case "email":
		return []string{}, nil
	case "googlechat":
		return []string{}, nil
	case "kafka":
		return []string{}, nil
	case "line":
		return []string{"token"}, nil
	case "opsgenie":
		return []string{"apiKey"}, nil
	case "pagerduty":
		return []string{"integrationKey"}, nil
	case "pushover":
		return []string{"userKey", "apiToken"}, nil
	case "sensugo":
		return []string{"apiKey"}, nil
	case "slack":
		return []string{"url", "token"}, nil
	case "teams":
		return []string{}, nil
	case "telegram":
		return []string{"bottoken"}, nil
	case "threema":
		return []string{"api_secret"}, nil
	case "victorops":
		return []string{}, nil
	case "webhook":
		return []string{}, nil
	case "wecom":
		return []string{"url"}, nil
	}
	return nil, fmt.Errorf("no secrets configured for type '%s'", e.Type)
}

func (e *EmbeddedContactPoint) ExtractSecrets() (map[string]string, error) {
	secrets := map[string]string{}
	secretKeys, err := e.SecretKeys()
	if err != nil {
		return nil, err
	}
	for _, secretKey := range secretKeys {
		secretValue := e.Settings.Get(secretKey).MustString()
		e.Settings.Del(secretKey)
		secrets[secretKey] = secretValue
	}
	return secrets, nil
}

func (e *EmbeddedContactPoint) ResourceID() string {
	return e.UID
}

func (e *EmbeddedContactPoint) ResourceType() string {
	return "contactPoint"
}<|MERGE_RESOLUTION|>--- conflicted
+++ resolved
@@ -48,11 +48,7 @@
 
 // swagger:parameters RoutePutContactpoint RouteDeleteContactpoints
 type ContactPointUIDReference struct {
-<<<<<<< HEAD
-	// UID should be the contact point unique identifier
-=======
 	// UID is the contact point unique identifier
->>>>>>> 0ab0fe9d
 	// in:path
 	UID string
 }
