--- conflicted
+++ resolved
@@ -14,14 +14,10 @@
 const StandardKindDataSource = "ds"       // types: influx, prometheus, test, ...
 const StandardKindTransform = "transform" // types: joinByField, pivot, organizeFields, ...
 
-<<<<<<< HEAD
-// This is a stub -- it should lookup in a registry
-=======
 // This is a stub -- it will soon lookup in a registry of known "kinds"
 // Each kind will be able to define:
 //  1. sanitize/normalize function  (ie get safe bytes)
 //  2. SummaryProvier
->>>>>>> 609abf00
 func GetSafeSaveObject(r *WriteObjectRequest) (*ObjectSummary, []byte, error) {
 	summary := &ObjectSummary{
 		Name:        fmt.Sprintf("hello: %s", r.Kind),
