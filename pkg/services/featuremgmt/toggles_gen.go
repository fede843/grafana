--- conflicted
+++ resolved
@@ -122,15 +122,8 @@
 	// FlagMigrationLocking
 	// Lock database during migrations
 	FlagMigrationLocking = "migrationLocking"
-<<<<<<< HEAD
 
 	// FlagStorage
 	// Configurable storage for dashboards, datasources, and resources
 	FlagStorage = "storage"
-
-	// FlagFileStoreApi
-	// Simple API for managing files
-	FlagFileStoreApi = "fileStoreApi"
-=======
->>>>>>> ed924b3d
 )