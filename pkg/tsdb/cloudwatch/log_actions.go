--- conflicted
+++ resolved
@@ -79,11 +79,7 @@
 
 	defaultRegion := e.DataSource.JsonData.Get("defaultRegion").MustString()
 	region := parameters.Get("region").MustString(defaultRegion)
-<<<<<<< HEAD
 	logsClient, err := e.clients.logsClient(e.getDsInfo(region))
-=======
-	logsClient, err := e.getCWLogsClient(region)
->>>>>>> 6b6e4778
 	if err != nil {
 		return nil, err
 	}
