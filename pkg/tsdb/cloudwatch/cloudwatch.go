--- conflicted
+++ resolved
@@ -61,38 +61,13 @@
 	SecretKey string
 }
 
-<<<<<<< HEAD
+// Constants also defined in datasource/cloudwatch/datasource.ts
+const LOG_IDENTIFIER_INTERNAL = "__log__grafana_internal__"
+const LOGSTREAM_IDENTIFIER_INTERNAL = "__logstream__grafana_internal__"
+
 // NewCloudWatchExecutor finds the appropriate CloudWatchExecutor for the given
 // data source, using a global cache protected by a mutex. If there is none
 // cached, a new one will be created.
-=======
-const CLOUDWATCH_TS_FORMAT = "2006-01-02 15:04:05.000"
-
-// Constants also defined in datasource/cloudwatch/datasource.ts
-const LOG_IDENTIFIER_INTERNAL = "__log__grafana_internal__"
-const LOGSTREAM_IDENTIFIER_INTERNAL = "__logstream__grafana_internal__"
-
-func (e *CloudWatchExecutor) getLogsClient(region string) (*cloudwatchlogs.CloudWatchLogs, error) {
-	e.mux.Lock()
-	defer e.mux.Unlock()
-
-	if logsClient, ok := e.logsClientsByRegion[region]; ok {
-		return logsClient, nil
-	}
-
-	dsInfo := retrieveDsInfo(e.DataSource, region)
-	newLogsClient, err := retrieveLogsClient(dsInfo)
-
-	if err != nil {
-		return nil, err
-	}
-
-	e.logsClientsByRegion[region] = newLogsClient
-
-	return newLogsClient, nil
-}
-
->>>>>>> 0f964c02
 func NewCloudWatchExecutor(datasource *models.DataSource) (tsdb.TsdbQueryEndpoint, error) {
 	executorLock.Lock()
 	defer executorLock.Unlock()
