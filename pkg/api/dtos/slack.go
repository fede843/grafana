package dtos

type SlackChannel struct {
	Id   string `json:"id"`
	Name string `json:"name"`
}
type SlackChannels struct {
	Channels []SlackChannel `json:"channels"`
}

type ShareRequest struct {
	ChannelIds      []string `json:"channelIds"`
	Message         string   `json:"message,omitempty"`
	ImagePreviewUrl string   `json:"imagePreviewUrl"`
<<<<<<< HEAD
	PanelId         string   `json:"panelId,omitempty"`
=======
	PanelTitle      string   `json:"panelTitle,omitempty"`
>>>>>>> 68f35a50
	ResourcePath    string   `json:"resourcePath"`
}<|MERGE_RESOLUTION|>--- conflicted
+++ resolved
@@ -12,10 +12,6 @@
 	ChannelIds      []string `json:"channelIds"`
 	Message         string   `json:"message,omitempty"`
 	ImagePreviewUrl string   `json:"imagePreviewUrl"`
-<<<<<<< HEAD
-	PanelId         string   `json:"panelId,omitempty"`
-=======
 	PanelTitle      string   `json:"panelTitle,omitempty"`
->>>>>>> 68f35a50
 	ResourcePath    string   `json:"resourcePath"`
 }