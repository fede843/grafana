define([
  'angular',
  'underscore',
  'kbn'
],
function (angular, _, kbn) {
  'use strict';

  var module = angular.module('kibana.services');

  module.factory('InfluxDatasource', function($q, $http) {

    function InfluxDatasource(datasource) {
      this.type = 'influxDB';
      this.editorSrc = 'app/partials/influxdb/editor.html';
      this.urls = datasource.urls;
      this.username = datasource.username;
      this.password = datasource.password;
      this.name = datasource.name;
      this.templateSettings = {
        interpolate : /\[\[([\s\S]+?)\]\]/g,
      };
    }

    InfluxDatasource.prototype.query = function(filterSrv, options) {
      var promises = _.map(options.targets, function(target) {
        var query;
        var alias = '';

        if (target.hide || !((target.series && target.column) || target.query)) {
          return [];
        }

        var timeFilter = getTimeFilter(options);
        var additionalGroups = [];
        
        if (target.rawQuery) {
          query = target.query;
          query = query.replace(";", "");
          var queryElements = query.split(" ");
          var lowerCaseQueryElements = query.toLowerCase().split(" ");
          var whereIndex = lowerCaseQueryElements.indexOf("where");
          var groupByIndex = lowerCaseQueryElements.indexOf("group");
          var orderIndex = lowerCaseQueryElements.indexOf("order");
          
          additionalGroups = lowerCaseQueryElements.slice(groupByIndex + 1,
            orderIndex >= 0 ? orderIndex : lowerCaseQueryElements.length).filter(function(w) {
            return ! /time\(/.test(w);
          });
          additionalGroups = _.map(additionalGroups, function(w) {
            return w.replace(",","");
          });

          if (whereIndex !== -1) {
            queryElements.splice(whereIndex + 1, 0, timeFilter, "and");
          }
          else {
            if (groupByIndex !== -1) {
              queryElements.splice(groupByIndex, 0, "where", timeFilter);
            }
            else if (orderIndex !== -1) {
              queryElements.splice(orderIndex, 0, "where", timeFilter);
            }
            else {
              queryElements.push("where");
              queryElements.push(timeFilter);
            }
          }

          query = queryElements.join(" ");
          query = filterSrv.applyTemplateToTarget(query);
        }
        else {
          var template = "select [[group]][[group_comma]] [[func]](\"[[column]]\") as \"[[column]]_[[func]]\" from \"[[series]]\" " +
                         "where  [[timeFilter]] [[condition_add]] [[condition_key]] [[condition_op]] [[condition_value]] " +
                         "group by time([[interval]])[[group_comma]] [[group]] order asc";

          var templateData = {
            series: target.series,
            column: target.column,
            func: target.function,
            timeFilter: timeFilter,
            interval: target.interval || options.interval,
            condition_add: target.condition_filter ? target.condition_add : '',
            condition_key: target.condition_filter ? target.condition_key : '',
            condition_op: target.condition_filter ? target.condition_op : '',
            condition_value: target.condition_filter ? target.condition_value : '',
            group_comma: target.groupby_field_add && target.groupby_field ? ',' : '',
            group: target.groupby_field_add ? target.groupby_field : '',
          };

          if (target.groupby_field_add) {
            additionalGroups.push(target.groupby_field);
          }
          query = _.template(template, templateData, this.templateSettings);
          query = filterSrv.applyTemplateToTarget(query);

          if (target.alias) {
            alias = filterSrv.applyTemplateToTarget(target.alias);
          }

          target.query = query;
        }

<<<<<<< HEAD
        var handleResponse = _.partial(handleInfluxQueryResponse, alias);

        return this.doInfluxRequest(query, alias).then(handleResponse);
=======
        return this.doInfluxRequest(query, alias).then(handleInfluxQueryResponse(additionalGroups));
>>>>>>> c928618d

      }, this);

      return $q.all(promises).then(function(results) {
        return { data: _.flatten(results) };
      });

    };

    InfluxDatasource.prototype.listColumns = function(seriesName) {
      return this.doInfluxRequest('select * from "' + seriesName + '" limit 1').then(function(data) {
        if (!data) {
          return [];
        }

        return data[0].columns;
      });
    };

    InfluxDatasource.prototype.listSeries = function() {
      return this.doInfluxRequest('list series').then(function(data) {
        return _.map(data, function(series) {
          return series.name;
        });
      });
    };

    InfluxDatasource.prototype.metricFindQuery = function (filterSrv, query) {
      var interpolated;
      try {
        interpolated = filterSrv.applyTemplateToTarget(query);
      }
      catch (err) {
        return $q.reject(err);
      }

      return this.doInfluxRequest(query)
        .then(function (results) {
          return _.map(results[0].points, function (metric) {
            return {
              text: metric[1],
              expandable: false
            };
          });
        });
    };

    function retry(deferred, callback, delay) {
      return callback().then(undefined, function(reason) {
        if (reason.status !== 0 || reason.status >= 300) {
          deferred.reject(reason);
        } 
        else {
          setTimeout(function() {
            return retry(deferred, callback, Math.min(delay * 2, 30000));
          }, delay);
        }
      });
    }

    InfluxDatasource.prototype.doInfluxRequest = function(query) {
      var _this = this;
      var deferred = $q.defer();

      retry(deferred, function() {
        var currentUrl = _this.urls.shift();
        _this.urls.push(currentUrl);

        var params = {
          u: _this.username,
          p: _this.password,
          time_precision: 's',
          q: query
        };

        var options = {
          method: 'GET',
          url:    currentUrl + '/series',
          params: params,
        };

        return $http(options).success(function (data) {
          deferred.resolve(data);
        });
      }, 10);

      return deferred.promise;
    };

<<<<<<< HEAD
    function handleInfluxQueryResponse(alias, data) {
      var output = [];

      _.each(data, function(series) {
        var timeCol = series.columns.indexOf('time');

        _.each(series.columns, function(column, index) {
          if (column === "time" || column === "sequence_number") {
            return;
          }

          var target = alias || series.name + "." + column;
          var datapoints = [];
          var value;

          for (var i = 0; i < series.points.length; i++) {
            value = isNaN(series.points[i][index]) ? null : series.points[i][index];
            datapoints[i] = [value, series.points[i][timeCol]];
          }

          output.push({ target: target, datapoints: datapoints });
=======
    function handleInfluxQueryResponse(additionalGroup) { 
      return function(data) {
        var output = [];

        _.each(data, function(series) {
          var timeCol = series.columns.indexOf('time');
          var groupCols = _.map(additionalGroup, function(col) { 
            return series.columns.indexOf(col);
          });
          var groupByColumn = _.find(groupCols, function(col) { return col > -1; });

          _.each(series.columns, function(column, index) {
            if (column === "time" || column === "sequence_number" || _.contains(additionalGroup, column)) {
              return;
            }

            var target = data.alias || series.name + "." + column;
            var datapoints = _.groupBy(series.points, function (point) { 
              if (groupByColumn === undefined) {
                return null;
              } else {
                return point[groupByColumn];
              }
            });
            datapoints = _.map(_.pairs(datapoints), function(values) {
              return [values[0], _.map(values[1], function (point) { 
                return [isNaN(point[index]) ? null : point[index], point[timeCol]]; 
              })];
            });
            
            _.each(datapoints, function(values) {
              // this gets stringified on its way out of _.pair... sigh
              if (values[0] == "null") {
                output.push({ target: target, datapoints: values[1]});
              } else {
                output.push({ target: values[0] + "-" + target, datapoints: values[1] });
              }
            });
          });
>>>>>>> c928618d
        });

        return output;
      };
    }

    function getTimeFilter(options) {
      var from = getInfluxTime(options.range.from);
      var until = getInfluxTime(options.range.to);

      if (until === 'now()') {
        return 'time > now() - ' + from;
      }

      return 'time > ' + from + ' and time < ' + until;
    }

    function getInfluxTime(date) {
      if (_.isString(date)) {
        if (date === 'now') {
          return 'now()';
        }
        else if (date.indexOf('now') >= 0) {
          return date.substring(4);
        }

        date = kbn.parseDate(date);
      }

      return to_utc_epoch_seconds(date);
    }

    function to_utc_epoch_seconds(date) {
      return (date.getTime() / 1000).toFixed(0) + 's';
    }

    return InfluxDatasource;

  });

});<|MERGE_RESOLUTION|>--- conflicted
+++ resolved
@@ -32,8 +32,8 @@
         }
 
         var timeFilter = getTimeFilter(options);
-        var additionalGroups = [];
-        
+        var groupByField;
+
         if (target.rawQuery) {
           query = target.query;
           query = query.replace(";", "");
@@ -42,14 +42,10 @@
           var whereIndex = lowerCaseQueryElements.indexOf("where");
           var groupByIndex = lowerCaseQueryElements.indexOf("group");
           var orderIndex = lowerCaseQueryElements.indexOf("order");
-          
-          additionalGroups = lowerCaseQueryElements.slice(groupByIndex + 1,
-            orderIndex >= 0 ? orderIndex : lowerCaseQueryElements.length).filter(function(w) {
-            return ! /time\(/.test(w);
-          });
-          additionalGroups = _.map(additionalGroups, function(w) {
-            return w.replace(",","");
-          });
+
+          if (lowerCaseQueryElements[1].indexOf(',')) {
+            groupByField = lowerCaseQueryElements[1].replace(',', '');
+          }
 
           if (whereIndex !== -1) {
             queryElements.splice(whereIndex + 1, 0, timeFilter, "and");
@@ -71,6 +67,7 @@
           query = filterSrv.applyTemplateToTarget(query);
         }
         else {
+
           var template = "select [[group]][[group_comma]] [[func]](\"[[column]]\") as \"[[column]]_[[func]]\" from \"[[series]]\" " +
                          "where  [[timeFilter]] [[condition_add]] [[condition_key]] [[condition_op]] [[condition_value]] " +
                          "group by time([[interval]])[[group_comma]] [[group]] order asc";
@@ -81,7 +78,7 @@
             func: target.function,
             timeFilter: timeFilter,
             interval: target.interval || options.interval,
-            condition_add: target.condition_filter ? target.condition_add : '',
+            condition_add: target.condition_filter ? 'and' : '',
             condition_key: target.condition_filter ? target.condition_key : '',
             condition_op: target.condition_filter ? target.condition_op : '',
             condition_value: target.condition_filter ? target.condition_value : '',
@@ -89,9 +86,6 @@
             group: target.groupby_field_add ? target.groupby_field : '',
           };
 
-          if (target.groupby_field_add) {
-            additionalGroups.push(target.groupby_field);
-          }
           query = _.template(template, templateData, this.templateSettings);
           query = filterSrv.applyTemplateToTarget(query);
 
@@ -99,16 +93,15 @@
             alias = filterSrv.applyTemplateToTarget(target.alias);
           }
 
+          if (target.groupby_field_add) {
+            groupByField = target.groupby_field;
+          }
+
           target.query = query;
         }
 
-<<<<<<< HEAD
-        var handleResponse = _.partial(handleInfluxQueryResponse, alias);
-
+        var handleResponse = _.partial(handleInfluxQueryResponse, alias, groupByField);
         return this.doInfluxRequest(query, alias).then(handleResponse);
-=======
-        return this.doInfluxRequest(query, alias).then(handleInfluxQueryResponse(additionalGroups));
->>>>>>> c928618d
 
       }, this);
 
@@ -160,7 +153,7 @@
       return callback().then(undefined, function(reason) {
         if (reason.status !== 0 || reason.status >= 300) {
           deferred.reject(reason);
-        } 
+        }
         else {
           setTimeout(function() {
             return retry(deferred, callback, Math.min(delay * 2, 30000));
@@ -198,73 +191,57 @@
       return deferred.promise;
     };
 
-<<<<<<< HEAD
-    function handleInfluxQueryResponse(alias, data) {
+    function handleInfluxQueryResponse(alias, groupByField, data) {
       var output = [];
 
       _.each(data, function(series) {
+        var seriesName;
         var timeCol = series.columns.indexOf('time');
-
+        var valueCol = 1;
+        var groupByCol = -1;
+
+        if (groupByField) {
+          groupByCol = series.columns.indexOf(groupByField);
+        }
+
+        // find value column
         _.each(series.columns, function(column, index) {
-          if (column === "time" || column === "sequence_number") {
-            return;
-          }
-
-          var target = alias || series.name + "." + column;
+          if (column !== 'time' && column !== 'sequence_number' && column !== groupByField) {
+            valueCol = index;
+          }
+        });
+
+        var groups = {};
+
+        if (groupByField) {
+          groups = _.groupBy(series.points, function (point) {
+            return point[groupByCol];
+          });
+        }
+        else {
+          groups[series.columns[valueCol]] = series.points;
+        }
+
+        _.each(groups, function(groupPoints, key) {
           var datapoints = [];
-          var value;
-
-          for (var i = 0; i < series.points.length; i++) {
-            value = isNaN(series.points[i][index]) ? null : series.points[i][index];
-            datapoints[i] = [value, series.points[i][timeCol]];
-          }
-
-          output.push({ target: target, datapoints: datapoints });
-=======
-    function handleInfluxQueryResponse(additionalGroup) { 
-      return function(data) {
-        var output = [];
-
-        _.each(data, function(series) {
-          var timeCol = series.columns.indexOf('time');
-          var groupCols = _.map(additionalGroup, function(col) { 
-            return series.columns.indexOf(col);
-          });
-          var groupByColumn = _.find(groupCols, function(col) { return col > -1; });
-
-          _.each(series.columns, function(column, index) {
-            if (column === "time" || column === "sequence_number" || _.contains(additionalGroup, column)) {
-              return;
-            }
-
-            var target = data.alias || series.name + "." + column;
-            var datapoints = _.groupBy(series.points, function (point) { 
-              if (groupByColumn === undefined) {
-                return null;
-              } else {
-                return point[groupByColumn];
-              }
-            });
-            datapoints = _.map(_.pairs(datapoints), function(values) {
-              return [values[0], _.map(values[1], function (point) { 
-                return [isNaN(point[index]) ? null : point[index], point[timeCol]]; 
-              })];
-            });
-            
-            _.each(datapoints, function(values) {
-              // this gets stringified on its way out of _.pair... sigh
-              if (values[0] == "null") {
-                output.push({ target: target, datapoints: values[1]});
-              } else {
-                output.push({ target: values[0] + "-" + target, datapoints: values[1] });
-              }
-            });
-          });
->>>>>>> c928618d
-        });
-
-        return output;
-      };
+          for (var i = 0; i < groupPoints.length; i++) {
+            var metricValue = isNaN(groupPoints[i][valueCol]) ? null : groupPoints[i][valueCol];
+            datapoints[i] = [metricValue, groupPoints[i][timeCol]];
+          }
+
+          seriesName = alias ? alias : key;
+
+          // if mulitple groups append key to alias
+          if (alias && groupByField) {
+            seriesName += key;
+          }
+
+          output.push({ target: seriesName, datapoints: datapoints });
+        });
+
+      });
+
+      return output;
     }
 
     function getTimeFilter(options) {
