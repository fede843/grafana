import { configure, addDecorator } from '@storybook/react';
import { withKnobs } from '@storybook/addon-knobs';
import { withTheme } from '../src/utils/storybook/withTheme';

<<<<<<< HEAD
import '../../../public/sass/grafana.dark.scss';
// import '../../../public/sass/grafana.light.scss';
=======
// @ts-ignore
import lightTheme from '../../../public/sass/grafana.light.scss';
// @ts-ignore
import darkTheme from '../../../public/sass/grafana.dark.scss';
>>>>>>> 35965e0e

const handleThemeChange = (theme: string) => {
  if (theme !== 'light') {
    lightTheme.unuse();
    darkTheme.use();
  } else {
    darkTheme.unuse();
    lightTheme.use();
  }
};
// automatically import all files ending in *.stories.tsx
const req = require.context('../src/components', true, /.story.tsx$/);

addDecorator(withKnobs);
addDecorator(withTheme(handleThemeChange));

function loadStories() {
  req.keys().forEach(req);
}

configure(loadStories, module);<|MERGE_RESOLUTION|>--- conflicted
+++ resolved
@@ -2,15 +2,10 @@
 import { withKnobs } from '@storybook/addon-knobs';
 import { withTheme } from '../src/utils/storybook/withTheme';
 
-<<<<<<< HEAD
-import '../../../public/sass/grafana.dark.scss';
-// import '../../../public/sass/grafana.light.scss';
-=======
 // @ts-ignore
 import lightTheme from '../../../public/sass/grafana.light.scss';
 // @ts-ignore
 import darkTheme from '../../../public/sass/grafana.dark.scss';
->>>>>>> 35965e0e
 
 const handleThemeChange = (theme: string) => {
   if (theme !== 'light') {
