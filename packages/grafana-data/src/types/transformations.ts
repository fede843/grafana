--- conflicted
+++ resolved
@@ -17,14 +17,6 @@
 }
 
 /**
-<<<<<<< HEAD
- * Many transforms can be called with a simple function
- */
-export interface SynchronousDataTransformerInfo<TOptions = any> extends DataTransformerInfo<TOptions> {
-  transform: (frames: DataFrame[], options: TOptions) => DataFrame[];
-}
-
-=======
  * Many transformations can be called with a simple synchronous function.
  * When a transformer is defined, it should have identical behavior to using the operator
  *
@@ -37,7 +29,6 @@
 /**
  * @public
  */
->>>>>>> 32054502
 export interface DataTransformerConfig<TOptions = any> {
   /**
    * Unique identifier of transformer
