--- conflicted
+++ resolved
@@ -110,9 +110,6 @@
   logsExploreTableVisualisation?: boolean;
   awsDatasourcesTempCredentials?: boolean;
   transformationsRedesign?: boolean;
-<<<<<<< HEAD
-  panelExport?: boolean;
-=======
   toggleLabelsInLogsUI?: boolean;
   mlExpressions?: boolean;
   disableTraceQLStreaming?: boolean;
@@ -120,5 +117,4 @@
   featureToggleAdminPage?: boolean;
   awsAsyncQueryCaching?: boolean;
   splitScopes?: boolean;
->>>>>>> 84f94cdc
 }