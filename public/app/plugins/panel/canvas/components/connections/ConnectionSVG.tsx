import { css } from '@emotion/css';
import React, { useEffect, useMemo, useRef, useState } from 'react';

import { GrafanaTheme2 } from '@grafana/data';
import { useStyles2 } from '@grafana/ui';
import { config } from 'app/core/config';
import { ConnectionDirection } from 'app/features/canvas';
import { Scene } from 'app/features/canvas/runtime/scene';

import { ConnectionCoordinates } from '../../panelcfg.gen';
import { ConnectionState } from '../../types';
import {
  calculateAbsoluteCoords,
  calculateAngle,
  calculateCoordinates,
  calculateMidpoint,
  getConnectionStyles,
  getParentBoundingClientRect,
} from '../../utils';

import { CONNECTION_VERTEX_ADD_ID, CONNECTION_VERTEX_ID } from './Connections';

type Props = {
  setSVGRef: (anchorElement: SVGSVGElement) => void;
  setLineRef: (anchorElement: SVGLineElement) => void;
  setSVGVertexRef: (anchorElement: SVGSVGElement) => void;
  setVertexPathRef: (anchorElement: SVGPathElement) => void;
  setVertexRef: (anchorElement: SVGCircleElement) => void;
  scene: Scene;
};

let idCounter = 0;
const htmlElementTypes = ['input', 'textarea'];

export const ConnectionSVG = ({
  setSVGRef,
  setLineRef,
  setSVGVertexRef,
  setVertexPathRef,
  setVertexRef,
  scene,
}: Props) => {
  const styles = useStyles2(getStyles);

  const headId = Date.now() + '_' + idCounter++;
  const CONNECTION_LINE_ID = useMemo(() => `connectionLineId-${headId}`, [headId]);
  const EDITOR_HEAD_ID = useMemo(() => `editorHead-${headId}`, [headId]);
  const defaultArrowColor = config.theme2.colors.text.primary;
  const defaultArrowSize = 2;
  const defaultArrowDirection = ConnectionDirection.Forward;
  const maximumVertices = 10;

  const [selectedConnection, setSelectedConnection] = useState<ConnectionState | undefined>(undefined);

  // Need to use ref to ensure state is not stale in event handler
  const selectedConnectionRef = useRef(selectedConnection);
  useEffect(() => {
    selectedConnectionRef.current = selectedConnection;
  });

  useEffect(() => {
    if (scene.panel.context.instanceState?.selectedConnection) {
      setSelectedConnection(scene.panel.context.instanceState?.selectedConnection);
    }
  }, [scene.panel.context.instanceState?.selectedConnection]);

  const onKeyUp = (e: KeyboardEvent) => {
    const target = e.target;

    if (!(target instanceof HTMLElement)) {
      return;
    }

    if (htmlElementTypes.indexOf(target.nodeName.toLowerCase()) > -1) {
      return;
    }

    // Backspace (8) or delete (46)
    if (e.keyCode === 8 || e.keyCode === 46) {
      if (selectedConnectionRef.current && selectedConnectionRef.current.source) {
        selectedConnectionRef.current.source.options.connections =
          selectedConnectionRef.current.source.options.connections?.filter(
            (connection) => connection !== selectedConnectionRef.current?.info
          );
        selectedConnectionRef.current.source.onChange(selectedConnectionRef.current.source.options);

        setSelectedConnection(undefined);
        scene.connections.select(undefined);
        scene.connections.updateState();
        scene.save();
      }
    } else {
      // Prevent removing event listener if key is not delete
      return;
    }

    document.removeEventListener('keyup', onKeyUp);
    scene.selecto!.rootContainer!.removeEventListener('click', clearSelectedConnection);
  };

  const clearSelectedConnection = (event: MouseEvent) => {
    const eventTarget = event.target;

    const shouldResetSelectedConnection = !(
      eventTarget instanceof SVGLineElement && eventTarget.id === CONNECTION_LINE_ID
    );

    if (shouldResetSelectedConnection) {
      setSelectedConnection(undefined);
      scene.connections.select(undefined);
    }
  };

  const selectConnection = (connection: ConnectionState) => {
    if (scene.isEditingEnabled) {
      setSelectedConnection(connection);
      scene.connections.select(connection);

      document.addEventListener('keyup', onKeyUp);
      scene.selecto!.rootContainer!.addEventListener('click', clearSelectedConnection);
    }
  };

  // Figure out target and then target's relative coordinates drawing (if no target do parent)
  const renderConnections = () => {
    return scene.connections.state.map((v, idx) => {
      const { source, target, info, vertices } = v;
      const sourceRect = source.div?.getBoundingClientRect();
      const parent = source.div?.parentElement;
      const transformScale = scene.scale;
      const parentRect = getParentBoundingClientRect(scene);

      if (!sourceRect || !parent || !parentRect) {
        return;
      }

      const { x1, y1, x2, y2 } = calculateCoordinates(sourceRect, parentRect, info, target, transformScale);
      const magnitude = Math.sqrt((x2 - x1) * (x2 - x1) + (y2 - y1) * (y2 - y1));
      const midpoint = calculateMidpoint(x1, y1, x2, y2);

<<<<<<< HEAD
      const { strokeColor, strokeWidth, strokeRadius, lineStyle } = getConnectionStyles(info, scene, defaultArrowSize);
=======
      const { strokeColor, strokeWidth, arrowDirection, lineStyle } = getConnectionStyles(
        info,
        scene,
        defaultArrowSize,
        defaultArrowDirection
      );
>>>>>>> c1065e6e

      const isSelected = selectedConnection === v && scene.panel.context.instanceState.selectedConnection;

      const connectionCursorStyle = scene.isEditingEnabled ? 'grab' : '';
      const selectedStyles = { stroke: '#44aaff', strokeOpacity: 0.6, strokeWidth: strokeWidth + 5 };

      const CONNECTION_HEAD_ID_START = `connectionHeadStart-${headId + Math.random()}`;
      const CONNECTION_HEAD_ID_END = `connectionHeadEnd-${headId + Math.random()}`;

      const radius = strokeRadius;
      const radiusNormalized = radius / magnitude;
      // Create vertex path and populate array of add vertex controls
      const addVertices: ConnectionCoordinates[] = [];
      let pathString = `M${x1} ${y1} `;
      if (vertices?.length) {
        vertices.map((vertex, index) => {
          const x = vertex.x;
          const y = vertex.y;
          let x0 = x;
          let y0 = y;

          let xb = x;
          let yb = y;
          let l = 0;
          let vx2 = 0;
          let vy2 = 0;
          let angle1 = 0;
          let angle2 = 0;

          if (index < vertices.length - 1) {
            vx2 = vertices[index + 1].x;
            vy2 = vertices[index + 1].y;
            if (index === 0) {
              angle1 = (calculateAngle(0, 0, x, y) / 180) * Math.PI; //radians
              angle2 = (calculateAngle(x, y, vx2, vy2) / 180) * Math.PI; //radians
            } else {
              const previousVertex = vertices[index - 1];
              angle1 = (calculateAngle(previousVertex.x, previousVertex.y, x, y) / 180) * Math.PI; //radians
              angle2 = (calculateAngle(x, y, vx2, vy2) / 180) * Math.PI; //radians
            }
          } else {
            let previousVertex = { x: 0, y: 0 };
            if (index > 0) {
              previousVertex = vertices[index - 1];
            }
            angle1 = (calculateAngle(previousVertex.x, previousVertex.y, x, y) / 180) * Math.PI; //radians
            angle2 = (calculateAngle(x, y, 1, 1) / 180) * Math.PI; //radians
          }
          const theta = angle2 - angle1; //radians
          const ccw = theta < 0;
          l = radiusNormalized * Math.tan(theta / 2);
          if (ccw) {
            l *= -1;
          }

          if (index === 0) {
            // For first vertex
            addVertices.push(calculateMidpoint(0, 0, x, y));

            const l01 = Math.sqrt(x * x + y * y);
            const L1 = l01 - l;
            x0 = L1 * Math.cos(angle1);
            y0 = L1 * Math.sin(angle1);
            xb = (l * Math.cos(angle2) + x) * (x2 - x1) + x1;
            yb = (l * Math.sin(angle2) + y) * (y2 - y1) + y1;
          } else {
            // For all other vertices
            const previousVertex = vertices[index - 1];
            addVertices.push(calculateMidpoint(previousVertex.x, previousVertex.y, x, y));

            //TODO add sqrt approx
            const l01 = Math.sqrt(
              (x - previousVertex.x) * (x - previousVertex.x) + (y - previousVertex.y) * (y - previousVertex.y)
            );
            const L1 = l01 - l;

            x0 = L1 * Math.cos(angle1) + previousVertex.x;
            y0 = L1 * Math.sin(angle1) + previousVertex.y;
            xb = (l * Math.cos(angle2) + x) * (x2 - x1) + x1;
            yb = (l * Math.sin(angle2) + y) * (y2 - y1) + y1;
          }
          if (index === vertices.length - 1) {
            // For last vertex
            addVertices.push(calculateMidpoint(1, 1, x, y));
          }
          pathString += `L${x0 * (x2 - x1) + x1} ${y0 * (y2 - y1) + y1} `;

          if (l !== 0) {
            pathString += `A ${radius} ${radius} 0 0 ${ccw ? '0' : '1'} ${xb} ${yb} `;
          }
        });
        pathString += `L${x2} ${y2}`;
      }

      const markerStart =
        arrowDirection === ConnectionDirection.Reverse || arrowDirection === ConnectionDirection.Both
          ? `url(#${CONNECTION_HEAD_ID_START})`
          : undefined;

      const markerEnd =
        arrowDirection === ConnectionDirection.Forward || arrowDirection === ConnectionDirection.Both
          ? `url(#${CONNECTION_HEAD_ID_END})`
          : undefined;

      return (
        <svg className={styles.connection} key={idx}>
          <g onClick={() => selectConnection(v)}>
            <defs>
              <marker
                id={CONNECTION_HEAD_ID_START}
                markerWidth="10"
                markerHeight="7"
                refX="0"
                refY="3.5"
                orient="auto"
                stroke={strokeColor}
              >
                <polygon points="10 0, 0 3.5, 10 7" fill={strokeColor} />
              </marker>
              <marker
                id={CONNECTION_HEAD_ID_END}
                markerWidth="10"
                markerHeight="7"
                refX="10"
                refY="3.5"
                orient="auto"
                stroke={strokeColor}
              >
                <polygon points="0 0, 10 3.5, 0 7" fill={strokeColor} />
              </marker>
            </defs>
            {vertices?.length ? (
              <g>
                <path
                  id={`${CONNECTION_LINE_ID}_transparent`}
                  d={pathString}
                  cursor={connectionCursorStyle}
                  pointerEvents="auto"
                  stroke="transparent"
                  strokeWidth={15}
                  fill={'none'}
                  style={isSelected ? selectedStyles : {}}
                />
                <path
                  d={pathString}
                  stroke={strokeColor}
                  strokeWidth={strokeWidth}
                  strokeDasharray={lineStyle}
                  fill={'none'}
                  markerEnd={markerEnd}
                  markerStart={markerStart}
                />
                {isSelected && (
                  <g>
                    {vertices.map((value, index) => {
                      const { x, y } = calculateAbsoluteCoords(x1, y1, x2, y2, value.x, value.y);
                      return (
                        <circle
                          id={CONNECTION_VERTEX_ID}
                          data-index={index}
                          key={`${CONNECTION_VERTEX_ID}${index}_${idx}`}
                          cx={x}
                          cy={y}
                          r={5}
                          stroke={strokeColor}
                          className={styles.vertex}
                          cursor={'crosshair'}
                          pointerEvents="auto"
                        />
                      );
                    })}
                    {vertices.length < maximumVertices &&
                      addVertices.map((value, index) => {
                        const { x, y } = calculateAbsoluteCoords(x1, y1, x2, y2, value.x, value.y);
                        return (
                          <circle
                            id={CONNECTION_VERTEX_ADD_ID}
                            data-index={index}
                            key={`${CONNECTION_VERTEX_ADD_ID}${index}_${idx}`}
                            cx={x}
                            cy={y}
                            r={4}
                            stroke={strokeColor}
                            className={styles.addVertex}
                            cursor={'crosshair'}
                            pointerEvents="auto"
                          />
                        );
                      })}
                  </g>
                )}
              </g>
            ) : (
              <g>
                <line
                  id={`${CONNECTION_LINE_ID}_transparent`}
                  cursor={connectionCursorStyle}
                  pointerEvents="auto"
                  stroke="transparent"
                  strokeWidth={15}
                  style={isSelected ? selectedStyles : {}}
                  x1={x1}
                  y1={y1}
                  x2={x2}
                  y2={y2}
                />
                <line
                  id={CONNECTION_LINE_ID}
                  stroke={strokeColor}
                  pointerEvents="auto"
                  strokeWidth={strokeWidth}
                  markerEnd={markerEnd}
                  markerStart={markerStart}
                  strokeDasharray={lineStyle}
                  x1={x1}
                  y1={y1}
                  x2={x2}
                  y2={y2}
                  cursor={connectionCursorStyle}
                />
                {isSelected && (
                  <circle
                    id={CONNECTION_VERTEX_ADD_ID}
                    data-index={0}
                    cx={midpoint.x}
                    cy={midpoint.y}
                    r={4}
                    stroke={strokeColor}
                    className={styles.addVertex}
                    cursor={'crosshair'}
                    pointerEvents="auto"
                  />
                )}
              </g>
            )}
          </g>
        </svg>
      );
    });
  };

  return (
    <>
      <svg ref={setSVGRef} className={styles.editorSVG}>
        <defs>
          <marker
            id={EDITOR_HEAD_ID}
            markerWidth="10"
            markerHeight="7"
            refX="10"
            refY="3.5"
            orient="auto"
            stroke={defaultArrowColor}
          >
            <polygon points="0 0, 10 3.5, 0 7" fill={defaultArrowColor} />
          </marker>
        </defs>
        <line ref={setLineRef} stroke={defaultArrowColor} strokeWidth={2} markerEnd={`url(#${EDITOR_HEAD_ID})`} />
      </svg>
      <svg ref={setSVGVertexRef} className={styles.editorSVG}>
        <path
          ref={setVertexPathRef}
          stroke={defaultArrowColor}
          strokeWidth={2}
          strokeDasharray={'5, 5'}
          fill={'none'}
        />
        <circle ref={setVertexRef} stroke={defaultArrowColor} r={4} className={styles.vertex} />
      </svg>
      {renderConnections()}
    </>
  );
};

const getStyles = (theme: GrafanaTheme2) => ({
  editorSVG: css({
    position: 'absolute',
    pointerEvents: 'none',
    width: '100%',
    height: '100%',
    zIndex: 1000,
    display: 'none',
  }),
  connection: css({
    position: 'absolute',
    width: '100%',
    height: '100%',
    zIndex: 1000,
    pointerEvents: 'none',
  }),
  vertex: css({
    fill: '#44aaff',
    strokeWidth: 2,
  }),
  addVertex: css({
    fill: '#44aaff',
    opacity: 0.5,
    strokeWidth: 1,
  }),
});<|MERGE_RESOLUTION|>--- conflicted
+++ resolved
@@ -138,16 +138,12 @@
       const magnitude = Math.sqrt((x2 - x1) * (x2 - x1) + (y2 - y1) * (y2 - y1));
       const midpoint = calculateMidpoint(x1, y1, x2, y2);
 
-<<<<<<< HEAD
-      const { strokeColor, strokeWidth, strokeRadius, lineStyle } = getConnectionStyles(info, scene, defaultArrowSize);
-=======
-      const { strokeColor, strokeWidth, arrowDirection, lineStyle } = getConnectionStyles(
+      const { strokeColor, strokeWidth, strokeRadius, arrowDirection, lineStyle } = getConnectionStyles(
         info,
         scene,
         defaultArrowSize,
         defaultArrowDirection
       );
->>>>>>> c1065e6e
 
       const isSelected = selectedConnection === v && scene.panel.context.instanceState.selectedConnection;
 
