import { MutableRefObject, RefObject } from 'react';
import { GrafanaTheme2, TimeRange } from '@grafana/data';
import { AxisPlacement, ScaleDirection, ScaleOrientation } from '@grafana/schema';
import { UPlotConfigBuilder } from '@grafana/ui';
import uPlot from 'uplot';

import { pointWithin, Quadtree, Rect } from '../barchart/quadtree';
import { BucketLayout, HeatmapData } from './fields';

interface PathbuilderOpts {
  each: (u: uPlot, seriesIdx: number, dataIdx: number, lft: number, top: number, wid: number, hgt: number) => void;
  gap?: number | null;
  hideThreshold?: number;
  xCeil?: boolean;
  yCeil?: boolean;
  disp: {
    fill: {
      values: (u: uPlot, seriesIndex: number) => number[];
      index: Array<CanvasRenderingContext2D['fillStyle']>;
    };
  };
}

export interface HeatmapHoverEvent {
  index: number;
  pageX: number;
  pageY: number;
}

export interface HeatmapZoomEvent {
  xMin: number;
  xMax: number;
}

interface PrepConfigOpts {
  dataRef: RefObject<HeatmapData>;
  theme: GrafanaTheme2;
  onhover?: null | ((evt?: HeatmapHoverEvent | null) => void);
  onclick?: null | ((evt?: any) => void);
  onzoom?: null | ((evt: HeatmapZoomEvent) => void);
  isToolTipOpen: MutableRefObject<boolean>;
  timeZone: string;
  getTimeRange: () => TimeRange;
  palette: string[];
  cellGap?: number | null; // in css pixels
  hideThreshold?: number;
}

export function prepConfig(opts: PrepConfigOpts) {
  const {
    dataRef,
    theme,
    onhover,
    onclick,
    onzoom,
    isToolTipOpen,
    timeZone,
    getTimeRange,
    palette,
    cellGap,
    hideThreshold,
  } = opts;

  let qt: Quadtree;
  let hRect: Rect | null;

  let builder = new UPlotConfigBuilder(timeZone);

  let rect: DOMRect;

  builder.addHook('init', (u) => {
    u.root.querySelectorAll('.u-cursor-pt').forEach((el) => {
      Object.assign((el as HTMLElement).style, {
        borderRadius: '0',
        border: '1px solid white',
        background: 'transparent',
      });
    });
<<<<<<< HEAD
    u.over.addEventListener('click', onclick);
    console.log('we got an init hook', u);
=======

    onclick &&
      u.over.addEventListener(
        'mouseup',
        (e) => {
          // @ts-ignore
          let isDragging: boolean = u.cursor.drag._x || u.cursor.drag._y;

          if (!isDragging) {
            onclick(e);
          }
        },
        true
      );
  });

  onzoom &&
    builder.addHook('setSelect', (u) => {
      onzoom({
        xMin: u.posToVal(u.select.left, 'x'),
        xMax: u.posToVal(u.select.left + u.select.width, 'x'),
      });
      u.setSelect({ left: 0, top: 0, width: 0, height: 0 }, false);
    });

  // this is a tmp hack because in mode: 2, uplot does not currently call scales.x.range() for setData() calls
  // scales.x.range() typically reads back from drilled-down panelProps.timeRange via getTimeRange()
  builder.addHook('setData', (u) => {
    //let [min, max] = (u.scales!.x!.range! as uPlot.Range.Function)(u, 0, 100, 'x');

    let { min: xMin, max: xMax } = u.scales!.x;

    let min = getTimeRange().from.valueOf();
    let max = getTimeRange().to.valueOf();

    if (xMin !== min || xMax !== max) {
      queueMicrotask(() => {
        u.setScale('x', { min, max });
      });
    }
>>>>>>> 4c6d2ce6
  });

  // rect of .u-over (grid area)
  builder.addHook('syncRect', (u, r) => {
    rect = r;
  });

  let pendingOnleave = 0;

  onhover &&
    builder.addHook('setLegend', (u) => {
      if (u.cursor.idxs != null) {
        for (let i = 0; i < u.cursor.idxs.length; i++) {
          const sel = u.cursor.idxs[i];
          if (sel != null && !isToolTipOpen.current) {
            if (pendingOnleave) {
              clearTimeout(pendingOnleave);
              pendingOnleave = 0;
            }

            onhover({
              index: sel,
              pageX: rect.left + u.cursor.left!,
              pageY: rect.top + u.cursor.top!,
            });

            return; // only show the first one
          }
        }
      }

      if (!isToolTipOpen.current) {
        // if tiles have gaps, reduce flashing / re-render (debounce onleave by 100ms)
        if (!pendingOnleave) {
          pendingOnleave = setTimeout(() => onhover(null), 100) as any;
        }
      }
    });

  builder.addHook('drawClear', (u) => {
    qt = qt || new Quadtree(0, 0, u.bbox.width, u.bbox.height);

    qt.clear();

    // force-clear the path cache to cause drawBars() to rebuild new quadtree
    u.series.forEach((s, i) => {
      if (i > 0) {
        // @ts-ignore
        s._paths = null;
      }
    });
  });

  builder.setMode(2);

  builder.addScale({
    scaleKey: 'x',
    isTime: true,
    orientation: ScaleOrientation.Horizontal,
    direction: ScaleDirection.Right,
    // TODO: expand by x bucket size and layout
    range: () => {
      return [getTimeRange().from.valueOf(), getTimeRange().to.valueOf()];
    },
  });

  builder.addAxis({
    scaleKey: 'x',
    placement: AxisPlacement.Bottom,
    isTime: true,
    theme: theme,
  });

  builder.addScale({
    scaleKey: 'y',
    isTime: false,
    // distribution: ScaleDistribution.Ordinal, // does not work with facets/scatter yet
    orientation: ScaleOrientation.Vertical,
    direction: ScaleDirection.Up,
    range: (u, dataMin, dataMax) => {
      let bucketSize = dataRef.current?.yBucketSize;

      if (dataRef.current?.yLayout === BucketLayout.le) {
        dataMin -= bucketSize!;
      } else {
        dataMax += bucketSize!;
      }

      return [dataMin, dataMax];
    },
  });

  const hasLabeledY = dataRef.current?.yAxisValues != null;

  builder.addAxis({
    scaleKey: 'y',
    placement: AxisPlacement.Left,
    theme: theme,
    splits: hasLabeledY
      ? () => {
          let ys = dataRef.current?.heatmap?.fields[1].values.toArray()!;
          let splits = ys.slice(0, ys.length - ys.lastIndexOf(ys[0]));

          let bucketSize = dataRef.current?.yBucketSize!;

          if (dataRef.current?.yLayout === BucketLayout.le) {
            splits.unshift(ys[0] - bucketSize);
          } else {
            splits.push(ys[ys.length - 1] + bucketSize);
          }

          return splits;
        }
      : undefined,
    values: hasLabeledY
      ? () => {
          let yAxisValues = dataRef.current?.yAxisValues?.slice()!;

          if (dataRef.current?.yLayout === BucketLayout.le) {
            yAxisValues.unshift('0.0'); // assumes dense layout where lowest bucket's low bound is 0-ish
          } else {
            yAxisValues.push('+Inf');
          }

          return yAxisValues;
        }
      : undefined,
  });

  builder.addSeries({
    facets: [
      {
        scale: 'x',
        auto: true,
        sorted: 1,
      },
      {
        scale: 'y',
        auto: true,
      },
    ],
    pathBuilder: heatmapPaths({
      each: (u, seriesIdx, dataIdx, x, y, xSize, ySize) => {
        qt.add({
          x: x - u.bbox.left,
          y: y - u.bbox.top,
          w: xSize,
          h: ySize,
          sidx: seriesIdx,
          didx: dataIdx,
        });
      },
      gap: cellGap,
      hideThreshold,
      xCeil: dataRef.current?.xLayout === BucketLayout.le,
      yCeil: dataRef.current?.yLayout === BucketLayout.le,
      disp: {
        fill: {
          values: (u, seriesIdx) => countsToFills(u, seriesIdx, palette),
          index: palette,
        },
      },
    }) as any,
    theme,
    scaleKey: '', // facets' scales used (above)
  });

  builder.setCursor({
    drag: {
      x: true,
      y: false,
      setScale: false,
    },
    dataIdx: (u, seriesIdx) => {
      if (seriesIdx === 1) {
        hRect = null;

        let cx = u.cursor.left! * devicePixelRatio;
        let cy = u.cursor.top! * devicePixelRatio;

        qt.get(cx, cy, 1, 1, (o) => {
          if (pointWithin(cx, cy, o.x, o.y, o.x + o.w, o.y + o.h)) {
            hRect = o;
          }
        });
      }

      return hRect && seriesIdx === hRect.sidx ? hRect.didx : null;
    },
    points: {
      fill: 'rgba(255,255,255, 0.3)',
      bbox: (u, seriesIdx) => {
        let isHovered = hRect && seriesIdx === hRect.sidx;

        return {
          left: isHovered ? hRect!.x / devicePixelRatio : -10,
          top: isHovered ? hRect!.y / devicePixelRatio : -10,
          width: isHovered ? hRect!.w / devicePixelRatio : 0,
          height: isHovered ? hRect!.h / devicePixelRatio : 0,
        };
      },
    },
  });

  return builder;
}

export function heatmapPaths(opts: PathbuilderOpts) {
  const { disp, each, gap, hideThreshold = 0, xCeil = false, yCeil = false } = opts;

  return (u: uPlot, seriesIdx: number) => {
    uPlot.orient(
      u,
      seriesIdx,
      (
        series,
        dataX,
        dataY,
        scaleX,
        scaleY,
        valToPosX,
        valToPosY,
        xOff,
        yOff,
        xDim,
        yDim,
        moveTo,
        lineTo,
        rect,
        arc
      ) => {
        let d = u.data[seriesIdx];
        const xs = d[0] as unknown as number[];
        const ys = d[1] as unknown as number[];
        const counts = d[2] as unknown as number[];
        const dlen = xs.length;

        // fill colors are mapped from interpolating densities / counts along some gradient
        // (should be quantized to 64 colors/levels max. e.g. 16)
        let fills = disp.fill.values(u, seriesIdx);
        let fillPalette = disp.fill.index ?? [...new Set(fills)];

        let fillPaths = fillPalette.map((color) => new Path2D());

        // detect x and y bin qtys by detecting layout repetition in x & y data
        let yBinQty = dlen - ys.lastIndexOf(ys[0]);
        let xBinQty = dlen / yBinQty;
        let yBinIncr = ys[1] - ys[0];
        let xBinIncr = xs[yBinQty] - xs[0];

        // uniform tile sizes based on zoom level
        let xSize = Math.abs(valToPosX(xBinIncr, scaleX, xDim, xOff) - valToPosX(0, scaleX, xDim, xOff));
        let ySize = Math.abs(valToPosY(yBinIncr, scaleY, yDim, yOff) - valToPosY(0, scaleY, yDim, yOff));

        const autoGapFactor = 0.05;

        // tile gap control
        let xGap = gap != null ? gap * devicePixelRatio : Math.max(0, autoGapFactor * Math.min(xSize, ySize));
        let yGap = xGap;

        // clamp min tile size to 1px
        xSize = Math.max(1, Math.round(xSize - xGap));
        ySize = Math.max(1, Math.round(ySize - yGap));

        // bucket agg direction
        // let xCeil = false;
        // let yCeil = false;

        let xOffset = xCeil ? -xSize : 0;
        let yOffset = yCeil ? 0 : -ySize;

        // pre-compute x and y offsets
        let cys = ys.slice(0, yBinQty).map((y) => Math.round(valToPosY(y, scaleY, yDim, yOff) + yOffset));
        let cxs = Array.from({ length: xBinQty }, (v, i) =>
          Math.round(valToPosX(xs[i * yBinQty], scaleX, xDim, xOff) + xOffset)
        );

        for (let i = 0; i < dlen; i++) {
          // filter out 0 counts and out of view
          if (
            counts[i] > hideThreshold &&
            xs[i] + xBinIncr >= scaleX.min! &&
            xs[i] - xBinIncr <= scaleX.max! &&
            ys[i] + yBinIncr >= scaleY.min! &&
            ys[i] - yBinIncr <= scaleY.max!
          ) {
            let cx = cxs[~~(i / yBinQty)];
            let cy = cys[i % yBinQty];

            let fillPath = fillPaths[fills[i]];

            rect(fillPath, cx, cy, xSize, ySize);

            each(u, 1, i, cx, cy, xSize, ySize);
          }
        }

        u.ctx.save();
        //	u.ctx.globalAlpha = 0.8;
        u.ctx.rect(u.bbox.left, u.bbox.top, u.bbox.width, u.bbox.height);
        u.ctx.clip();
        fillPaths.forEach((p, i) => {
          u.ctx.fillStyle = fillPalette[i];
          u.ctx.fill(p);
        });
        u.ctx.restore();

        return null;
      }
    );
  };
}

export const countsToFills = (u: uPlot, seriesIdx: number, palette: string[]) => {
  let counts = u.data[seriesIdx][2] as unknown as number[];

  // TODO: integrate 1e-9 hideThreshold?
  const hideThreshold = 0;

  let minCount = Infinity;
  let maxCount = -Infinity;

  for (let i = 0; i < counts.length; i++) {
    if (counts[i] > hideThreshold) {
      minCount = Math.min(minCount, counts[i]);
      maxCount = Math.max(maxCount, counts[i]);
    }
  }

  let range = maxCount - minCount;

  let paletteSize = palette.length;

  let indexedFills = Array(counts.length);

  for (let i = 0; i < counts.length; i++) {
    indexedFills[i] =
      counts[i] === 0 ? -1 : Math.min(paletteSize - 1, Math.floor((paletteSize * (counts[i] - minCount)) / range));
  }

  return indexedFills;
};<|MERGE_RESOLUTION|>--- conflicted
+++ resolved
@@ -76,10 +76,6 @@
         background: 'transparent',
       });
     });
-<<<<<<< HEAD
-    u.over.addEventListener('click', onclick);
-    console.log('we got an init hook', u);
-=======
 
     onclick &&
       u.over.addEventListener(
@@ -120,7 +116,6 @@
         u.setScale('x', { min, max });
       });
     }
->>>>>>> 4c6d2ce6
   });
 
   // rect of .u-over (grid area)
