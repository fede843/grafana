--- conflicted
+++ resolved
@@ -48,8 +48,7 @@
    * This loops through variablesToUpdate and update all that that can.
    * If one has a dependency that is currently in variablesToUpdate it will be skipped for now.
    */
-<<<<<<< HEAD
-  updateNextBatch() {
+  private updateNextBatch() {
     // If we have nothing more to update and variable values changed we need to update scene objects that depend on these variables
     if (this.variablesToUpdate.size === 0 && this.variablesThatHaveChanged.size > 0) {
       this.notifyDependentSceneObjects();
@@ -57,10 +56,6 @@
     }
 
     for (const variable of this.variablesToUpdate) {
-=======
-  private updateNextBatch() {
-    for (const [name, variable] of this.variablesToUpdate) {
->>>>>>> b7b0faea
       if (!variable.validateAndUpdate) {
         throw new Error('Variable added to variablesToUpdate but does not have validateAndUpdate');
       }
@@ -135,13 +130,9 @@
    * This will trigger an update of all variables that depend on it.
    * */
   private onVariableValueChanged = (event: SceneVariableValueChangedEvent) => {
-<<<<<<< HEAD
     const variableThatChanged = event.payload;
 
     this.variablesThatHaveChanged.add(variableThatChanged);
-=======
-    const variable = event.payload;
->>>>>>> b7b0faea
 
     // Ignore this change if it is currently updating
     if (this.updating.has(variableThatChanged)) {
