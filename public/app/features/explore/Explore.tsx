--- conflicted
+++ resolved
@@ -497,17 +497,6 @@
     return (
       // If there is no data (like 404) we show a separate error so no need to show anything here
       dataFrames.length && (
-<<<<<<< HEAD
-        <TraceViewContainer
-          exploreId={exploreId}
-          dataFrames={dataFrames}
-          splitOpenFn={this.onSplitOpen('traceView')}
-          scrollElement={this.scrollElement}
-          queryResponse={queryResponse}
-          topOfViewRef={this.topOfViewRef}
-          width={width}
-        />
-=======
         <ContentOutlineItem title="Traces" icon="file-alt">
           <TraceViewContainer
             exploreId={exploreId}
@@ -516,9 +505,9 @@
             scrollElement={this.scrollElement}
             queryResponse={queryResponse}
             topOfViewRef={this.topOfViewRef}
+            width={width}
           />
         </ContentOutlineItem>
->>>>>>> 8ebbe063
       )
     );
   }
@@ -571,72 +560,6 @@
     }
 
     return (
-<<<<<<< HEAD
-      <CustomScrollbar
-        testId={selectors.pages.Explore.General.scrollView}
-        autoHeightMin={'100%'}
-        scrollRefCallback={(scrollElement) => (this.scrollElement = scrollElement || undefined)}
-      >
-        <ExploreToolbar exploreId={exploreId} onChangeTime={this.onChangeTime} topOfViewRef={this.topOfViewRef} />
-        {datasourceInstance ? (
-          <div className={styles.exploreContainer}>
-            <PanelContainer className={styles.queryContainer}>
-              <QueryRows exploreId={exploreId} />
-              <SecondaryActions
-                addQueryRowButtonDisabled={isLive}
-                // We cannot show multiple traces at the same time right now so we do not show add query button.
-                //TODO:unification
-                addQueryRowButtonHidden={false}
-                richHistoryRowButtonHidden={richHistoryRowButtonHidden}
-                richHistoryButtonActive={showRichHistory}
-                queryInspectorButtonActive={showQueryInspector}
-                onClickAddQueryRowButton={this.onClickAddQueryRowButton}
-                onClickRichHistoryButton={this.toggleShowRichHistory}
-                onClickQueryInspectorButton={this.toggleShowQueryInspector}
-              />
-              <ResponseErrorContainer exploreId={exploreId} />
-            </PanelContainer>
-            <AutoSizer onResize={this.onResize} disableHeight>
-              {({ width }) => {
-                if (width === 0) {
-                  return null;
-                }
-
-                return (
-                  <main className={cx(styles.exploreMain)} style={{ width }}>
-                    <ErrorBoundaryAlert>
-                      {showPanels && (
-                        <>
-                          {showMetrics && graphResult && (
-                            <ErrorBoundaryAlert>{this.renderGraphPanel(width)}</ErrorBoundaryAlert>
-                          )}
-                          {showRawPrometheus && (
-                            <ErrorBoundaryAlert>{this.renderRawPrometheus(width)}</ErrorBoundaryAlert>
-                          )}
-                          {showTable && <ErrorBoundaryAlert>{this.renderTablePanel(width)}</ErrorBoundaryAlert>}
-                          {showLogs && <ErrorBoundaryAlert>{this.renderLogsPanel(width)}</ErrorBoundaryAlert>}
-                          {showNodeGraph && <ErrorBoundaryAlert>{this.renderNodeGraphPanel()}</ErrorBoundaryAlert>}
-                          {showFlameGraph && <ErrorBoundaryAlert>{this.renderFlameGraphPanel()}</ErrorBoundaryAlert>}
-                          {showTrace && <ErrorBoundaryAlert>{this.renderTraceViewPanel(width)}</ErrorBoundaryAlert>}
-                          {showLogsSample && <ErrorBoundaryAlert>{this.renderLogsSamplePanel()}</ErrorBoundaryAlert>}
-                          {showCustom && <ErrorBoundaryAlert>{this.renderCustom(width)}</ErrorBoundaryAlert>}
-                          {showNoData && <ErrorBoundaryAlert>{this.renderNoData()}</ErrorBoundaryAlert>}
-                        </>
-                      )}
-                      {showRichHistory && (
-                        <RichHistoryContainer
-                          width={width}
-                          exploreId={exploreId}
-                          onClose={this.toggleShowRichHistory}
-                        />
-                      )}
-                      {showQueryInspector && (
-                        <ExploreQueryInspector
-                          exploreId={exploreId}
-                          width={width}
-                          onClose={this.toggleShowQueryInspector}
-                          timeZone={timeZone}
-=======
       <ContentOutlineContextProvider>
         <ExploreToolbar
           exploreId={exploreId}
@@ -683,7 +606,6 @@
                           onClickAddQueryRowButton={this.onClickAddQueryRowButton}
                           onClickRichHistoryButton={this.toggleShowRichHistory}
                           onClickQueryInspectorButton={this.toggleShowQueryInspector}
->>>>>>> 8ebbe063
                         />
                         <ResponseErrorContainer exploreId={exploreId} />
                       </PanelContainer>
@@ -713,7 +635,9 @@
                                   {showFlameGraph && (
                                     <ErrorBoundaryAlert>{this.renderFlameGraphPanel()}</ErrorBoundaryAlert>
                                   )}
-                                  {showTrace && <ErrorBoundaryAlert>{this.renderTraceViewPanel()}</ErrorBoundaryAlert>}
+                                  {showTrace && (
+                                    <ErrorBoundaryAlert>{this.renderTraceViewPanel(width)}</ErrorBoundaryAlert>
+                                  )}
                                   {showLogsSample && (
                                     <ErrorBoundaryAlert>{this.renderLogsSamplePanel()}</ErrorBoundaryAlert>
                                   )}
