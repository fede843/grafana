import React, { useEffect, useState } from 'react';

import { RefreshEvent } from '@grafana/runtime';
import { PanelChrome } from '@grafana/ui';
import { applyPanelTimeOverrides } from 'app/features/dashboard/utils/panel';
import { PanelRenderer } from 'app/features/panel/components/PanelRenderer';
import { PanelOptions } from 'app/plugins/panel/table/models.gen';

import PanelHeaderCorner from '../../dashgrid/PanelHeader/PanelHeaderCorner';
import { getTimeSrv } from '../../services/TimeSrv';
import { DashboardModel, PanelModel } from '../../state';

import { usePanelLatestData } from './usePanelLatestData';

export interface Props {
  width: number;
  height: number;
  panel: PanelModel;
  dashboard: DashboardModel;
}

export function PanelEditorTableView({ width, height, panel, dashboard }: Props) {
  const { data } = usePanelLatestData(panel, { withTransforms: true, withFieldConfig: false }, false);
  const [options, setOptions] = useState<PanelOptions>({
    frameIndex: 0,
    showHeader: true,
    showTypeIcons: true,
  });

  // Subscribe to panel event
  useEffect(() => {
    const timeSrv = getTimeSrv();
<<<<<<< HEAD
    // let timeData = applyPanelTimeOverrides(panel, timeSrv.timeRange());
=======

>>>>>>> 10b3c078
    const sub = panel.events.subscribe(RefreshEvent, () => {
      const timeData = applyPanelTimeOverrides(panel, timeSrv.timeRange());
      panel.runAllPanelQueries({
        dashboardId: dashboard.id,
        dashboardUID: dashboard.uid,
        dashboardTimezone: dashboard.getTimezone(),
        timeData,
        width,
      });
    });
    return () => {
      sub.unsubscribe();
    };
  }, [panel, dashboard, width]);

  if (!data) {
    return null;
  }
  return (
    <PanelChrome width={width} height={height} padding="none">
      {(innerWidth, innerHeight) => (
        <>
          <PanelHeaderCorner panel={panel} error={data?.error?.message} />
          <PanelRenderer
            title="Raw data"
            pluginId="table"
            width={innerWidth}
            height={innerHeight}
            data={data}
            options={options}
            onOptionsChange={setOptions}
          />
        </>
      )}
    </PanelChrome>
  );
}<|MERGE_RESOLUTION|>--- conflicted
+++ resolved
@@ -30,11 +30,6 @@
   // Subscribe to panel event
   useEffect(() => {
     const timeSrv = getTimeSrv();
-<<<<<<< HEAD
-    // let timeData = applyPanelTimeOverrides(panel, timeSrv.timeRange());
-=======
-
->>>>>>> 10b3c078
     const sub = panel.events.subscribe(RefreshEvent, () => {
       const timeData = applyPanelTimeOverrides(panel, timeSrv.timeRange());
       panel.runAllPanelQueries({
