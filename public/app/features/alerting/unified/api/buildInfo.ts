--- conflicted
+++ resolved
@@ -112,6 +112,7 @@
     };
   }
 
+  // Features are only returned from the mimir API, if we've got features, it's mimir...
   // if no features are reported but buildinfo was returned we're talking to modern Prometheus
   const { features } = buildInfoResponse.data;
   if (!features) {
@@ -128,16 +129,6 @@
     };
   }
 
-<<<<<<< HEAD
-  // if we have both features and buildinfo reported we're talking to Mimir
-  return {
-    application: PromApplication.Mimir,
-    features: {
-      rulerApiEnabled: features?.ruler_config_api === 'true',
-      labelApiEnabled: true
-    },
-  };
-=======
   if (buildInfoResponse.data.application === 'Grafana Mimir') {
     // if we have both features and buildinfo reported we're talking to Mimir
     // Do we want to return the other features returned by the mimir API?
@@ -151,9 +142,8 @@
     };
   }
 
-  // @todo remove
-  throw Error('Unknown prometheus type!');
->>>>>>> 8e5d8a64
+  // @todo remove?
+  throw Error('Unknown prometheus flavor!');
 }
 
 const prometheusClientVersionGreaterOrEqualTo = (clientVersion: string | undefined, targetVersion: string) => {
